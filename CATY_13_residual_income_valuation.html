--- conflicted
+++ resolved
@@ -20,11 +20,7 @@
             <p class="page-subtitle">Appendix 13: Residual Income Valuation</p>
             <p class="page-meta">
                 <!-- BEGIN AUTOGEN: caty13-header-meta -->
-<<<<<<< HEAD
-                Last Updated: October 21, 2025 | Source: COE Triangulation + Financial Forecasts
-=======
                 Last Updated: October 22, 2025 | Source: COE Triangulation + Financial Forecasts
->>>>>>> 773d1ec7
                 <!-- END AUTOGEN: caty13-header-meta -->
             </p>
         </div>
