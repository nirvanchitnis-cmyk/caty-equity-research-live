--- conflicted
+++ resolved
@@ -1,12 +1,7 @@
 {
   "comment": "CATY_11 Peer Analysis - Normalized Valuation Comparison",
-<<<<<<< HEAD
-  "last_updated": "2025-10-19T23:55:00Z",
-  "data_source": "evidence/peer_snapshot_2025Q2.csv + Q2 2025 10-Qs",
-=======
   "last_updated": "2025-10-22T10:03:33Z",
   "data_source": "SEC CompanyFacts Q2/Q3 2025 + stooq.com close prices (2025-10-21)",
->>>>>>> 773d1ec7
   "period": "Q2 2025",
   "regression_universe": {
     "core_peers": [
@@ -16,46 +11,17 @@
       "HAFC"
     ],
     "extended_peers": [
-<<<<<<< HEAD
-      "HOPE",
-      "COLB",
-      "WAFD",
-      "PPBI",
-      "BANC"
-=======
       "COLB",
       "WAFD",
       "PPBI",
       "BANC",
       "OPBK",
       "HOPE"
->>>>>>> 773d1ec7
     ],
     "regression_peers": [
       "EWBC",
       "CVBF",
       "HAFC",
-<<<<<<< HEAD
-      "COLB"
-    ],
-    "total_universe": 9,
-    "core_count": 4
-  },
-  "regression_stats": {
-    "intercept": -0.1483,
-    "slope": 0.1244,
-    "r_squared": 0.9548,
-    "adj_r_squared": 0.932,
-    "equation": "P/TBV = -0.1483 + 0.1244 \u00d7 ROTE",
-    "fit_quality": "strong fit",
-    "note": "Core regression uses EWBC/CVBF/HAFC/COLB; extended medians incorporate HOPE, WAFD, PPBI, BANC to capture risk tails",
-    "p_value": 0.023,
-    "t_stat": 6.5,
-    "sample_size": 4,
-    "interpretation_html": "<strong>CATY Valuation Context:</strong> CATY's actual P/TBV of 1.269x is 0.068x below fitted value of 1.337x based on ROTE 12.35%.\nThis -5.1% residual suggests CATY is slightly undervalued relative to peers on a ROTE basis, though within normal variation.<br><br>\n\n<strong>Key Insight:</strong> CATY's normalized ROTE (10.40% at 42.8 bps NCO) implies fitted P/TBV of 1.145x (= -0.1483 + 0.1244 \u00d7 10.40),\n suggesting current P/TBV 1.269x already reflects ~40 bps of credit normalization premium.<br><br>\n\n<strong>Statistical Caveat:</strong> Small sample size (n=4) limits statistical power. Regression significant at 5% level (p = 0.023) but wide confidence intervals.\n Results should be supplemented with qualitative peer analysis and fundamental valuation methods.",
-    "scatter_caption_html": "<strong>Interpretation:</strong> Scatter plot shows strong positive linear relationship between ROTE and P/TBV. CATY (gold dot) sits slightly below regression line at current ROTE 12.35%, suggesting modest undervaluation vs peers. Regression line: P/TBV = -0.1483 + 0.1244 \u00d7 ROTE (each 1% ROTE increase \u2192 0.124x P/TBV increase).",
-    "scatter_summary_html": "n=4 clean cohort (CATY, EWBC, CVBF, HAFC) - Cook's Distance filtered | R\u00b2=0.9548, Slope=0.1244"
-=======
       "COLB",
       "WAFD",
       "PPBI",
@@ -82,161 +48,10 @@
     "interpretation_html": "<strong>CATY Valuation Context:</strong> CATY trades at 1.303x P/TBV versus fitted 1.337x (ROTE 12.35%). Residual -0.034x (-2.6%) indicates CATY is modestly below regression-implied fair value.<br><br><strong>Normalized Anchor:</strong> Applying normalized ROTE 10.40% yields fitted multiple 1.202x (price \u2248 $43.47), tightening the fair-value band and reinforcing the HOLD stance.",
     "scatter_caption_html": "<strong>Interpretation:</strong> Expanded cohort (n = 8) preserves positive ROTE vs. P/TBV relationship (R\u00b2 = 0.599). Cook's D highlights WAFD/OPBK residuals but all remain below 0.5 threshold.",
     "scatter_summary_html": "n=8 regression peers (Cook's D screen); R\u00b2=0.599, slope=0.069"
->>>>>>> 773d1ec7
   },
   "peer_data": {
     "CATY": {
       "name": "Cathay General Bancorp",
-<<<<<<< HEAD
-      "price": 45.89,
-      "tbvps": 36.16,
-      "p_tbv": 1.269,
-      "rote_pct": 12.35,
-      "cre_pct": 52.4,
-      "mkt_cap_millions": 2507.0,
-      "fitted_p_tbv": 1.337,
-      "residual": -0.068,
-      "source": "Q2'25 10-Q + Market"
-    },
-    "EWBC": {
-      "name": "East West Bancorp",
-      "price": 110.25,
-      "tbvps": 56.13,
-      "p_tbv": 1.964,
-      "rote_pct": 16.1,
-      "cre_pct": 37.6,
-      "mkt_cap_millions": 15800.0,
-      "fitted_p_tbv": 1.823,
-      "residual": 0.141,
-      "source": "Q2 2025 10-Q"
-    },
-    "CVBF": {
-      "name": "CVB Financial Corp",
-      "price": 19.75,
-      "tbvps": 10.7,
-      "p_tbv": 1.846,
-      "rote_pct": 10.92,
-      "cre_pct": 78.9,
-      "mkt_cap_millions": 2650.0,
-      "fitted_p_tbv": 1.21,
-      "residual": 0.636,
-      "source": "Q2 2025 10-Q"
-    },
-    "HAFC": {
-      "name": "Hanmi Financial Corp",
-      "price": 25.6,
-      "tbvps": 24.96,
-      "p_tbv": 1.026,
-      "rote_pct": 8.04,
-      "cre_pct": 17.7,
-      "mkt_cap_millions": 780.0,
-      "fitted_p_tbv": 0.852,
-      "residual": 0.174,
-      "source": "Q2 2025 10-Q"
-    },
-    "HOPE": {
-      "name": "Hope Bancorp",
-      "price": 13.85,
-      "tbvps": 13.59,
-      "p_tbv": 1.019,
-      "rote_pct": -5.72,
-      "cre_pct": 58.1,
-      "mkt_cap_millions": 1520.0,
-      "fitted_p_tbv": null,
-      "residual": null,
-      "source": "Q2 2025 10-Q",
-      "note": "Excluded from regression (negative ROTE)"
-    },
-    "COLB": {
-      "name": "Columbia Banking System",
-      "price": 32.4,
-      "tbvps": 20.51,
-      "p_tbv": 1.58,
-      "rote_pct": 14.46,
-      "cre_pct": 52.1,
-      "mkt_cap_millions": 6100.0,
-      "fitted_p_tbv": 1.65,
-      "residual": -0.07,
-      "cooks_d": 4.03,
-      "source": "Q2 2025 10-Q",
-      "note": "High Cook's D (4.03) - retained as substantive outlier (Vancouver premium)"
-    },
-    "WAFD": {
-      "name": "Washington Federal",
-      "price": 37.2,
-      "tbvps": 32.99,
-      "p_tbv": 1.128,
-      "rote_pct": 9.5,
-      "cre_pct": 17.5,
-      "mkt_cap_millions": 2800.0,
-      "fitted_p_tbv": null,
-      "residual": null,
-      "source": "Q2 2025 10-Q"
-    },
-    "PPBI": {
-      "name": "Pacific Premier Bancorp",
-      "price": 28.5,
-      "tbvps": 21.38,
-      "p_tbv": 1.333,
-      "rote_pct": 5.09,
-      "cre_pct": 17.5,
-      "mkt_cap_millions": 2700.0,
-      "fitted_p_tbv": null,
-      "residual": null,
-      "source": "Q2 2025 10-Q"
-    },
-    "BANC": {
-      "name": "Banc of California",
-      "price": 17.9,
-      "tbvps": 21.81,
-      "p_tbv": 0.731,
-      "rote_pct": 3.37,
-      "cre_pct": 18.0,
-      "mkt_cap_millions": 2900.0,
-      "fitted_p_tbv": null,
-      "residual": null,
-      "source": "Q2 2025 10-Q"
-    }
-  },
-  "distribution_analysis": {
-    "rote_pct": {
-      "min": -5.72,
-      "max": 16.1,
-      "median": 8.77,
-      "min_ticker": "HOPE",
-      "max_ticker": "EWBC",
-      "median_ticker": "Composite"
-    },
-    "cre_pct": {
-      "min": 17.5,
-      "max": 78.9,
-      "median": 27.8,
-      "min_ticker": "WAFD | PPBI",
-      "max_ticker": "CVBF",
-      "median_ticker": "Composite"
-    },
-    "tbvps": {
-      "min": 10.7,
-      "max": 56.13,
-      "median": 21.6,
-      "min_ticker": "CVBF",
-      "max_ticker": "EWBC",
-      "median_ticker": "Composite"
-    },
-    "p_tbv": {
-      "min": 0.731,
-      "max": 1.964,
-      "median": 1.23,
-      "min_ticker": "BANC",
-      "max_ticker": "EWBC",
-      "median_ticker": "Composite"
-    },
-    "mkt_cap_millions": {
-      "min": 780.0,
-      "max": 15800.0,
-      "median": 2750.0,
-      "min_ticker": "HAFC",
-=======
       "price": 47.13,
       "tbvps": 36.16,
       "p_tbv": 1.303,
@@ -414,17 +229,12 @@
       "max": 14215.79,
       "median": 2376.02,
       "min_ticker": "OPBK",
->>>>>>> 773d1ec7
       "max_ticker": "EWBC",
       "median_ticker": "Composite"
     }
   },
   "summary": {
-<<<<<<< HEAD
-    "peer_universe_count": 8,
-=======
     "peer_universe_count": 9,
->>>>>>> 773d1ec7
     "peer_universe_members": [
       "EWBC",
       "CVBF",
@@ -433,15 +243,6 @@
       "COLB",
       "WAFD",
       "PPBI",
-<<<<<<< HEAD
-      "BANC"
-    ],
-    "core_cohort_display": "CATY, EWBC, CVBF, HAFC",
-    "key_finding": {
-      "caty_p_tbv": 1.269,
-      "caty_rote_pct": 12.35,
-      "peer_median_p_tbv": 1.23,
-=======
       "BANC",
       "OPBK"
     ],
@@ -450,20 +251,11 @@
       "caty_p_tbv": 1.303,
       "caty_rote_pct": 12.35,
       "peer_median_p_tbv": 0.996,
->>>>>>> 773d1ec7
       "peer_median_cre_pct": 27.8,
       "caty_cre_pct": 52.4,
       "cre_gap_pct_points": 24.6,
       "normalized_rote_pct": 10.4,
       "through_cycle_nco_bps": 42.8,
-<<<<<<< HEAD
-      "normalized_fitted_p_tbv": 1.115,
-      "normalized_fair_value_price": 39.6,
-      "regression_r_squared_display": 0.955,
-      "highlight_html": "CATY trades at <strong>1.269x P/TBV</strong> with <strong>12.35% ROTE</strong>, versus the updated <strong>peer median of 1.23x P/TBV</strong> and <strong>27.8% CRE concentration.</strong> CATY now screens as a high-CRE outlier (+24.6 ppts) rather than a conservative lender.\n<br><br>\n<strong>Valuation Context:</strong> Regression (n=4 core peers) still shows a tight ROTE/P&T BV relationship (R\u00b2 = 0.955, p = 0.023),\n but the broader eight-bank dataset resets the comparable benchmark lower. Normalizing CATY to 10.40% ROTE (42.8 bps NCO) implies\n fair value near <strong>1.115x P/TBV ($39.6)</strong>, reinforcing the HOLD target."
-    },
-    "peer_universe_members_display": "EWBC, CVBF, HAFC, HOPE, COLB, WAFD, PPBI, BANC"
-=======
       "normalized_fitted_p_tbv": 1.202,
       "normalized_fair_value_price": 43.47,
       "regression_r_squared_display": 0.599,
@@ -471,7 +263,6 @@
     },
     "peer_universe_members_display": "EWBC, CVBF, HAFC, HOPE, COLB, WAFD, PPBI, BANC, OPBK",
     "regression_cohort_display": "EWBC, CVBF, HAFC, COLB, WAFD, PPBI, BANC, OPBK"
->>>>>>> 773d1ec7
   },
   "tables": {
     "credit_snapshot": [
@@ -479,15 +270,9 @@
         "metric_html": "<strong>LTM ROTE (%)</strong>",
         "caty_text": "12.35",
         "caty_class": "numeric caty-highlight",
-<<<<<<< HEAD
-        "peer_median_text": "8.77",
-        "peer_median_class": "numeric middle-performer",
-        "peer_low_text": "-5.72 (HOPE)",
-=======
         "peer_median_text": "9.64",
         "peer_median_class": "numeric middle-performer",
         "peer_low_text": "-6.57 (HOPE)",
->>>>>>> 773d1ec7
         "peer_low_class": "numeric",
         "peer_high_text": "16.10 (EWBC)",
         "peer_high_class": "numeric"
@@ -498,11 +283,7 @@
         "caty_class": "numeric danger",
         "peer_median_text": "27.8",
         "peer_median_class": "numeric top-performer",
-<<<<<<< HEAD
-        "peer_low_text": "17.5 (WAFD | PPBI)",
-=======
         "peer_low_text": "17.5 (WAFD)",
->>>>>>> 773d1ec7
         "peer_low_class": "numeric",
         "peer_high_text": "78.9 (CVBF)",
         "peer_high_class": "numeric danger"
@@ -522,15 +303,6 @@
       },
       {
         "metric_html": "<strong>P/TBV (x)</strong>",
-<<<<<<< HEAD
-        "caty_text": "1.269",
-        "caty_class": "numeric danger",
-        "peer_median_text": "1.23",
-        "peer_median_class": "numeric",
-        "peer_low_text": "0.731 (BANC)",
-        "peer_low_class": "numeric",
-        "peer_high_text": "1.964 (EWBC)",
-=======
         "caty_text": "1.303",
         "caty_class": "numeric danger",
         "peer_median_text": "0.996",
@@ -538,20 +310,10 @@
         "peer_low_text": "0.770 (BANC)",
         "peer_low_class": "numeric",
         "peer_high_text": "1.844 (EWBC)",
->>>>>>> 773d1ec7
         "peer_high_class": "numeric"
       },
       {
         "metric_html": "<strong>Market Cap (USD M)</strong>",
-<<<<<<< HEAD
-        "caty_text": "2,507",
-        "caty_class": "numeric",
-        "peer_median_text": "2,750",
-        "peer_median_class": "numeric",
-        "peer_low_text": "780 (HAFC)",
-        "peer_low_class": "numeric",
-        "peer_high_text": "15,800 (EWBC)",
-=======
         "caty_text": "3,268",
         "caty_class": "numeric",
         "peer_median_text": "2376",
@@ -559,59 +321,11 @@
         "peer_low_text": "202 (OPBK)",
         "peer_low_class": "numeric",
         "peer_high_text": "14216 (EWBC)",
->>>>>>> 773d1ec7
         "peer_high_class": "numeric"
       }
     ],
     "regression_points": [
       {
-<<<<<<< HEAD
-        "ticker": "HAFC",
-        "row_class": "",
-        "rote_text": "8.65",
-        "rote_class": "numeric",
-        "actual_ptbv_text": "0.930",
-        "actual_ptbv_class": "numeric",
-        "fitted_ptbv_text": "0.927",
-        "fitted_ptbv_class": "numeric",
-        "residual_text": "+0.003",
-        "residual_class": "numeric numeric-success"
-      },
-      {
-        "ticker": "CATY",
-        "row_class": "caty-highlight",
-        "rote_text": "12.35",
-        "rote_class": "numeric",
-        "actual_ptbv_text": "1.269",
-        "actual_ptbv_class": "numeric",
-        "fitted_ptbv_text": "1.337",
-        "fitted_ptbv_class": "numeric",
-        "residual_text": "-0.068",
-        "residual_class": "numeric numeric-danger"
-      },
-      {
-        "ticker": "CVBF",
-        "row_class": "",
-        "rote_text": "14.10",
-        "rote_class": "numeric",
-        "actual_ptbv_text": "1.730",
-        "actual_ptbv_class": "numeric",
-        "fitted_ptbv_text": "1.604",
-        "fitted_ptbv_class": "numeric",
-        "residual_text": "+0.126",
-        "residual_class": "numeric numeric-success"
-      },
-      {
-        "ticker": "EWBC",
-        "row_class": "",
-        "rote_text": "16.38",
-        "rote_class": "numeric",
-        "actual_ptbv_text": "1.830",
-        "actual_ptbv_class": "numeric",
-        "fitted_ptbv_text": "1.888",
-        "fitted_ptbv_class": "numeric",
-        "residual_text": "-0.058",
-=======
         "ticker": "CATY",
         "row_class": "caty-highlight",
         "rote_text": "12.35",
@@ -717,7 +431,6 @@
         "fitted_ptbv_text": "1.303",
         "fitted_ptbv_class": "numeric",
         "residual_text": "-0.360",
->>>>>>> 773d1ec7
         "residual_class": "numeric numeric-danger"
       }
     ],
@@ -741,11 +454,7 @@
         "row_class": "caty-highlight",
         "rote_text": "12.35",
         "rote_class": "numeric",
-<<<<<<< HEAD
-        "ptbv_text": "1.269",
-=======
         "ptbv_text": "1.303",
->>>>>>> 773d1ec7
         "ptbv_class": "numeric",
         "payout_text": "40%",
         "payout_class": "numeric",
@@ -800,143 +509,6 @@
     "expansion_summary": [
       {
         "target_text": "<strong>Target Sample Size</strong>",
-<<<<<<< HEAD
-        "status_text": "n = 10",
-        "outcome_text": "\u2014"
-      },
-      {
-        "target_text": "<strong>Successful Extractions</strong>",
-        "status_text": "n = 5",
-        "outcome_text": "CATY, EWBC, CVBF, HAFC, HOPE + expansion peers WAFD, OPBK, COLB"
-      },
-      {
-        "target_text": "<strong>Failed Extractions</strong>",
-        "status_text": "n = 2",
-        "outcome_text": "PPBI (tag mismatch), BANC (negative TCE)"
-      },
-      {
-        "target_text": "<strong>n=7 Regression Result</strong>",
-        "status_text": "FAILED",
-        "outcome_text": "Adj R\u00b2 = -0.077, p = 0.484 (not significant)"
-      },
-      {
-        "target_text": "<strong>Final Decision</strong>",
-        "status_text": "Reverted to n=4",
-        "outcome_text": "CATY, EWBC, CVBF, HAFC (Adj R\u00b2 = 0.932, p = 0.023)"
-      }
-    ],
-    "cooks_distance": [
-      {
-        "ticker": "HAFC",
-        "row_class": "",
-        "rote_text": "8.65",
-        "rote_class": "numeric",
-        "ptbv_text": "0.930",
-        "ptbv_class": "numeric",
-        "cook_text": "0.112",
-        "cook_class": "numeric",
-        "diagnosis_html": "Normal influence"
-      },
-      {
-        "ticker": "CATY",
-        "row_class": "",
-        "rote_text": "12.35",
-        "rote_class": "numeric",
-        "ptbv_text": "1.269",
-        "ptbv_class": "numeric",
-        "cook_text": "0.003",
-        "cook_class": "numeric",
-        "diagnosis_html": "Normal influence"
-      },
-      {
-        "ticker": "CVBF",
-        "row_class": "",
-        "rote_text": "14.10",
-        "rote_class": "numeric",
-        "ptbv_text": "1.730",
-        "ptbv_class": "numeric",
-        "cook_text": "0.076",
-        "cook_class": "numeric",
-        "diagnosis_html": "Normal influence"
-      },
-      {
-        "ticker": "EWBC",
-        "row_class": "",
-        "rote_text": "16.38",
-        "rote_class": "numeric",
-        "ptbv_text": "1.830",
-        "ptbv_class": "numeric",
-        "cook_text": "0.021",
-        "cook_class": "numeric",
-        "diagnosis_html": "Normal influence"
-      },
-      {
-        "ticker": "WAFD",
-        "row_class": "row-danger-highlight",
-        "rote_text": "14.20",
-        "rote_class": "numeric",
-        "ptbv_text": "0.370",
-        "ptbv_class": "numeric",
-        "cook_text": "2.547",
-        "cook_class": "numeric",
-        "diagnosis_html": "<strong>EXTREME OUTLIER</strong> - Structural discount"
-      },
-      {
-        "ticker": "COLB",
-        "row_class": "row-danger-highlight",
-        "rote_text": "33.43",
-        "rote_class": "numeric",
-        "ptbv_text": "1.439",
-        "ptbv_class": "numeric",
-        "cook_text": "4.030",
-        "cook_class": "numeric",
-        "diagnosis_html": "<strong>EXTREME OUTLIER</strong> - One-time gains"
-      },
-      {
-        "ticker": "HOPE",
-        "row_class": "row-danger-highlight",
-        "rote_text": "-1.71",
-        "rote_class": "numeric",
-        "ptbv_text": "0.770",
-        "ptbv_class": "numeric",
-        "cook_text": "1.893",
-        "cook_class": "numeric",
-        "diagnosis_html": "<strong>EXTREME OUTLIER</strong> - Distressed"
-      }
-    ],
-    "regression_comparison": [
-      {
-        "metric_html": "<strong>R\u00b2</strong>",
-        "n7_text": "-0.077",
-        "n7_class": "numeric bottom-performer",
-        "n4_text": "0.9548",
-        "n4_class": "numeric top-performer",
-        "notes_html": "n=7 model worse than mean; n=4 explains 95% of variation"
-      },
-      {
-        "metric_html": "<strong>Adj R\u00b2</strong>",
-        "n7_text": "-0.293",
-        "n7_class": "numeric bottom-performer",
-        "n4_text": "0.932",
-        "n4_class": "numeric top-performer",
-        "notes_html": "Degree-of-freedom adjustment confirms n=7 failure"
-      },
-      {
-        "metric_html": "<strong>p-value</strong>",
-        "n7_text": "0.484",
-        "n7_class": "numeric bottom-performer",
-        "n4_text": "0.023",
-        "n4_class": "numeric top-performer",
-        "notes_html": "n=7 not significant; n=4 significant at 5% level"
-      },
-      {
-        "metric_html": "<strong>Slope</strong>",
-        "n7_text": "0.0243",
-        "n7_class": "numeric",
-        "n4_text": "0.1244",
-        "n4_class": "numeric",
-        "notes_html": "n=7 slope attenuated by outliers; n=4 reflects true relationship"
-=======
         "status_text": "n \u2265 8",
         "outcome_text": "Final regression uses 8 peers (EWBC, CVBF, HAFC, COLB, WAFD, PPBI, BANC, OPBK)"
       },
@@ -1070,7 +642,6 @@
         "n4_text": "0.023",
         "n4_class": "numeric top-performer",
         "notes_html": "Both models statistically significant; n=8 satisfies governance requirements."
->>>>>>> 773d1ec7
       }
     ],
     "qa_checks": [
@@ -1199,13 +770,8 @@
       "content_html": "<strong>LTM ROTE:</strong> -1.71% (negative profitability)<br>\n<strong>Efficiency Ratio:</strong> 110.89% (expenses exceed revenue)<br>\n<strong>LTM Net Income:</strong> -$28.8M (loss)<br>\n<strong>Interpretation:</strong> HOPE is in distressed state, not representative of normal operating performance. Not comparable for valuation purposes."
     }
   ],
-<<<<<<< HEAD
-  "final_decision_html": "Peer expansion from n=4 to n=7 collapsed regression due to:<br>\n1. <strong>COLB:</strong> One-time gains (Cook's D 4.030) destroying fit<br>\n2. <strong>WAFD:</strong> Structural discount (Cook's D 2.547) distorting slope<br>\n3. <strong>HOPE:</strong> Distressed performance (Cook's D 1.893) not representative<br><br>\n\nReverting to n=4 original regression (CATY, EWBC, CVBF, HAFC) yields statistically significant positive relationship (R\u00b2 = 0.9548, p = 0.023) suitable for valuation context, with documented caveat of small sample size.",
-  "expansion_issues_html": "<h4>PPBI - Duration/Instant Tag Mismatch</h4>\n<div class=\"source-box border-left-danger\">\n    <div class=\"source-label\">Issue</div>\n    <div class=\"source-details\">SEC companyfacts equity tags mix instant/duration values, yielding TBVPS $0.01 (obviously erroneous for $24.49 stock).<br>\n<strong>Impact:</strong> ROTE -262%, P/TBV 2,959x (garbage outputs)<br>\n<strong>Resolution:</strong> Requires manual 10-Q parsing to extract correct equity components. Excluded from regression.\n    </div>\n</div>\n\n<h4>BANC - Negative Tangible Common Equity</h4>\n<div class=\"source-box border-left-danger\">\n    <div class=\"source-label\">Issue</div>\n    <div class=\"source-details\"><strong>Q2'25 Balance Sheet:</strong> Stockholders' equity $204.3M, Goodwill $197.8M, Intangibles $15.6M<br>\n<strong>Computed TCE:</strong> $204.3M - $197.8M - $15.6M = -$9.06M (NEGATIVE)<br>\n<strong>Impact:</strong> P/TBV and ROTE not computable (division by negative)<br>\n<strong>Interpretation:</strong> Intangible assets exceed total equity (typical of banks with M&A history or impaired goodwill). Not comparable to CATY (positive TCE $2,507M).\n    </div>\n</div>\n\n<h4>WAFD - Structural Discount</h4>\n<div class=\"source-box border-left-warning\">\n    <div class=\"source-label\">Issue</div>\n    <div class=\"source-details\"><strong>Valuation:</strong> P/TBV 0.37x despite ROTE 14.2% (healthy profitability)<br>\n<strong>Fitted Value:</strong> Regression implies P/TBV ~1.25x based on ROTE 14.2%<br>\n<strong>Discount:</strong> Actual 0.37x is 3.4x below fitted value (70% discount)<br>\n<strong>Interpretation:</strong> Market pricing WAFD at 63% discount to TBV suggests concerns about earnings quality, asset quality, or business model sustainability. This is structural outlier, not data error.<br>\n<strong>Note:</strong> SEC diagnostics confirmed TBVPS $75.91 is CORRECT (not tag error).\n    </div>\n</div>\n\n<h4>COLB - One-Time Gains</h4>\n<div class=\"source-box border-left-warning\">\n    <div class=\"source-label\">Issue</div>\n    <div class=\"source-details\"><strong>LTM ROTE:</strong> 33.43% (2.8x peer median 12.35%)<br>\n<strong>Quarterly NI Diagnostic:</strong> Q4'24 $425M spike, Q2'25 $378M, FY2024 $581M (vs typical quarters ~$140M)<br>\n<strong>Cook's Distance:</strong> 4.030 (destroying regression fit)<br>\n<strong>Impact:</strong> With COLB included (n=7), Adj R\u00b2 = -0.077 (model worse than mean). Without COLB (n=4), Adj R\u00b2 = 0.932 (strong fit).<br>\n<strong>Interpretation:</strong> Large quarterly spikes suggest non-recurring gains (securities sales, loan sale gains, merger items). ROTE 33% not representative of through-cycle profitability.\n    </div>\n</div>\n\n<h4>HOPE - Distressed Performance</h4>\n<div class=\"source-box border-left-danger\">\n    <div class=\"source-label\">Issue</div>\n    <div class=\"source-details\"><strong>LTM ROTE:</strong> -1.71% (negative profitability)<br>\n<strong>Efficiency Ratio:</strong> 110.89% (expenses exceed revenue)<br>\n<strong>LTM Net Income:</strong> -$28.8M (loss)<br>\n<strong>Interpretation:</strong> HOPE is in distressed state, not representative of normal operating performance. Not comparable for valuation purposes.\n    </div>\n</div>",
-=======
   "final_decision_html": "<strong>Final Decision:</strong> Maintain the expanded n=8 regression after resolving data-quality breaks. HOPE remains excluded (Cook's D 2.424) and OPBK now anchors the Korean-American cohort. BANC and PPBI metrics were rebuilt from CompanyFacts to deliver stable TBVPS / ROTE inputs. The upgraded cohort meets the board's \u22658 peer requirement without compromising statistical significance (R\u00b2 = 0.599, p = 0.024).",
   "expansion_issues_html": "<h4>HOPE - Distressed Earnings</h4><div class=\"source-box border-left-warning\">    <div class=\"source-label\">Action</div>    <div class=\"source-details\"><strong>Issue:</strong> Negative ROTE (-6.57%) and Cook's D 2.424 inflated residuals.<br><strong>Resolution:</strong> Removed from regression; retained for median benchmarking only. Replaced by OPBK to keep sample \u2265 8.</div></div><h4>PPBI - Tag Mismatch Resolved</h4><div class=\"source-box border-left-success\">    <div class=\"source-label\">Action</div>    <div class=\"source-details\"><strong>Issue:</strong> Prior run mixed instant/duration equity tags generating nonsense TBVPS.<br><strong>Resolution:</strong> Re-run CompanyFacts extraction with instant-only shares + equity tags; values now reconcile to $21.10 TBVPS and 6.27% ROTE.</div></div><h4>BANC - Tangible Equity Verified</h4><div class=\"source-box border-left-success\">    <div class=\"source-label\">Action</div>    <div class=\"source-details\"><strong>Issue:</strong> Earlier snapshot showed negative tangible capital due to stale goodwill adjustments.<br><strong>Resolution:</strong> Recalculated using 2025Q2 balances; tangible equity $3,207.6M supports 0.77\u00d7 P/TBV input.</div></div><h4>WAFD & OPBK - High Residuals Monitored</h4><div class=\"source-box border-left-gold\">    <div class=\"source-label\">Action</div>    <div class=\"source-details\"><strong>Issue:</strong> Cook's D below 0.5 but residuals (\u22120.262\u00d7 and \u22120.360\u00d7) indicate structural discounts.<br><strong>Resolution:</strong> Retained with disclosure; sensitivity work tracks whether these discounts persist post Q3 filings.</div></div>",
->>>>>>> 773d1ec7
   "metadata_table": [
     {
       "label": "<strong>Schema Version</strong>",
