--- conflicted
+++ resolved
@@ -2,51 +2,20 @@
   "comment": "CATY_02 Income Statement - Q3 2025 GAAP financials and derived metrics",
   "data_source": "Form 8-K Exhibit 99.1 (Q3 2025 results) + SEC 10-Q Q2 2025 for supplementary detail",
   "derived_metrics": {
-<<<<<<< HEAD
-    "diluted_eps": {
-      "accession": "0001437749-25-025772",
-      "fetch_timestamp": "2025-10-21T06:35:39Z",
-      "period_end": "2025-06-30",
-      "source": "SEC EDGAR 10-Q",
-      "value": 1.1,
-      "xbrl_tag": "us-gaap:EarningsPerShareDiluted"
-    },
-=======
     "diluted_eps": 1.13,
->>>>>>> 773d1ec7
     "effective_tax_rate_pct": {
       "accession": "0001437749-25-025772",
       "computed_from": [
         "IncomeTaxExpenseBenefit",
         "NetIncomeLoss"
       ],
-<<<<<<< HEAD
-      "fetch_timestamp": "2025-10-21T06:35:39Z",
-=======
-      "fetch_timestamp": "2025-10-22T02:14:37Z",
->>>>>>> 773d1ec7
+      "fetch_timestamp": "2025-10-22T02:14:37Z",
       "period_end": "2025-06-30",
       "source": "SEC EDGAR 10-Q",
       "value": 19.5559
     },
-<<<<<<< HEAD
-    "efficiency_ratio_pct": {
-      "accession": "0001437749-25-025772",
-      "computed_from": [
-        "NoninterestExpense",
-        "InterestIncomeExpenseNet",
-        "NoninterestIncome"
-      ],
-      "fetch_timestamp": "2025-10-21T06:35:39Z",
-      "period_end": "2025-06-30",
-      "source": "SEC EDGAR 10-Q",
-      "value": 45.335
-    },
-    "nim_pct": 3.27,
-=======
     "efficiency_ratio_pct": 41.84,
     "nim_pct": 3.31,
->>>>>>> 773d1ec7
     "pretax_margin_pct": 48.89,
     "roe_pct": 10.6,
     "rote_pct": 10.6,
@@ -56,11 +25,7 @@
   "derived_metrics_fy2024": {
     "diluted_eps": {
       "accession": "0001437749-25-005749",
-<<<<<<< HEAD
-      "fetch_timestamp": "2025-10-21T06:35:39Z",
-=======
-      "fetch_timestamp": "2025-10-22T02:14:37Z",
->>>>>>> 773d1ec7
+      "fetch_timestamp": "2025-10-22T02:14:37Z",
       "period_end": "2024-12-31",
       "source": "SEC EDGAR 10-K",
       "value": 3.95,
@@ -72,11 +37,7 @@
         "IncomeTaxExpenseBenefit",
         "NetIncomeLoss"
       ],
-<<<<<<< HEAD
-      "fetch_timestamp": "2025-10-21T06:35:39Z",
-=======
-      "fetch_timestamp": "2025-10-22T02:14:37Z",
->>>>>>> 773d1ec7
+      "fetch_timestamp": "2025-10-22T02:14:37Z",
       "period_end": "2024-12-31",
       "source": "SEC EDGAR 10-K",
       "value": 9.9398
@@ -88,11 +49,7 @@
         "InterestIncomeExpenseNet",
         "NoninterestIncome"
       ],
-<<<<<<< HEAD
-      "fetch_timestamp": "2025-10-21T06:35:39Z",
-=======
-      "fetch_timestamp": "2025-10-22T02:14:37Z",
->>>>>>> 773d1ec7
+      "fetch_timestamp": "2025-10-22T02:14:37Z",
       "period_end": "2024-12-31",
       "source": "SEC EDGAR 10-K",
       "value": 51.3454
@@ -145,11 +102,7 @@
   "income_statement_fy2024": {
     "income_tax_expense_millions": {
       "accession": "0001437749-25-005749",
-<<<<<<< HEAD
-      "fetch_timestamp": "2025-10-21T06:35:39Z",
-=======
-      "fetch_timestamp": "2025-10-22T02:14:37Z",
->>>>>>> 773d1ec7
+      "fetch_timestamp": "2025-10-22T02:14:37Z",
       "period_end": "2024-12-31",
       "source": "SEC EDGAR 10-K",
       "value": 31.563,
@@ -157,11 +110,7 @@
     },
     "interest_expense_millions": {
       "accession": "0001437749-25-005749",
-<<<<<<< HEAD
-      "fetch_timestamp": "2025-10-21T06:35:39Z",
-=======
-      "fetch_timestamp": "2025-10-22T02:14:37Z",
->>>>>>> 773d1ec7
+      "fetch_timestamp": "2025-10-22T02:14:37Z",
       "period_end": "2024-12-31",
       "source": "SEC EDGAR 10-K",
       "value": 660.92,
@@ -169,11 +118,7 @@
     },
     "interest_income_millions": {
       "accession": "0001437749-25-005749",
-<<<<<<< HEAD
-      "fetch_timestamp": "2025-10-21T06:35:39Z",
-=======
-      "fetch_timestamp": "2025-10-22T02:14:37Z",
->>>>>>> 773d1ec7
+      "fetch_timestamp": "2025-10-22T02:14:37Z",
       "period_end": "2024-12-31",
       "source": "SEC EDGAR 10-K",
       "value": 1334.975,
@@ -181,11 +126,7 @@
     },
     "net_income_millions": {
       "accession": "0001437749-25-005749",
-<<<<<<< HEAD
-      "fetch_timestamp": "2025-10-21T06:35:39Z",
-=======
-      "fetch_timestamp": "2025-10-22T02:14:37Z",
->>>>>>> 773d1ec7
+      "fetch_timestamp": "2025-10-22T02:14:37Z",
       "period_end": "2024-12-31",
       "source": "SEC EDGAR 10-K",
       "value": 285.979,
@@ -193,11 +134,7 @@
     },
     "net_interest_income_millions": {
       "accession": "0001437749-25-005749",
-<<<<<<< HEAD
-      "fetch_timestamp": "2025-10-21T06:35:39Z",
-=======
-      "fetch_timestamp": "2025-10-22T02:14:37Z",
->>>>>>> 773d1ec7
+      "fetch_timestamp": "2025-10-22T02:14:37Z",
       "period_end": "2024-12-31",
       "source": "SEC EDGAR 10-K",
       "value": 674.055,
@@ -209,22 +146,14 @@
         "InterestIncomeExpenseNet",
         "ProvisionForLoanLossesExpensed"
       ],
-<<<<<<< HEAD
-      "fetch_timestamp": "2025-10-21T06:35:39Z",
-=======
-      "fetch_timestamp": "2025-10-22T02:14:37Z",
->>>>>>> 773d1ec7
+      "fetch_timestamp": "2025-10-22T02:14:37Z",
       "period_end": "2024-12-31",
       "source": "SEC EDGAR 10-K",
       "value": 636.555
     },
     "noninterest_expense_millions": {
       "accession": "0001437749-25-005749",
-<<<<<<< HEAD
-      "fetch_timestamp": "2025-10-21T06:35:39Z",
-=======
-      "fetch_timestamp": "2025-10-22T02:14:37Z",
->>>>>>> 773d1ec7
+      "fetch_timestamp": "2025-10-22T02:14:37Z",
       "period_end": "2024-12-31",
       "source": "SEC EDGAR 10-K",
       "value": 374.677,
@@ -232,11 +161,7 @@
     },
     "noninterest_income_millions": {
       "accession": "0001437749-25-005749",
-<<<<<<< HEAD
-      "fetch_timestamp": "2025-10-21T06:35:39Z",
-=======
-      "fetch_timestamp": "2025-10-22T02:14:37Z",
->>>>>>> 773d1ec7
+      "fetch_timestamp": "2025-10-22T02:14:37Z",
       "period_end": "2024-12-31",
       "source": "SEC EDGAR 10-K",
       "value": 55.664,
@@ -248,22 +173,14 @@
         "NetIncomeLoss",
         "IncomeTaxExpenseBenefit"
       ],
-<<<<<<< HEAD
-      "fetch_timestamp": "2025-10-21T06:35:39Z",
-=======
-      "fetch_timestamp": "2025-10-22T02:14:37Z",
->>>>>>> 773d1ec7
+      "fetch_timestamp": "2025-10-22T02:14:37Z",
       "period_end": "2024-12-31",
       "source": "SEC EDGAR 10-K",
       "value": 317.542
     },
     "provision_credit_losses_millions": {
       "accession": "0001437749-25-005749",
-<<<<<<< HEAD
-      "fetch_timestamp": "2025-10-21T06:35:39Z",
-=======
-      "fetch_timestamp": "2025-10-22T02:14:37Z",
->>>>>>> 773d1ec7
+      "fetch_timestamp": "2025-10-22T02:14:37Z",
       "period_end": "2024-12-31",
       "source": "SEC EDGAR 10-K",
       "value": 37.5,
@@ -272,22 +189,14 @@
   },
   "income_statement_fy2024_metadata": {
     "accession": "0001437749-25-005749",
-<<<<<<< HEAD
-    "fetch_timestamp": "2025-10-21T06:35:39Z",
-=======
     "fetch_timestamp": "2025-10-22T02:14:37Z",
->>>>>>> 773d1ec7
     "period_end": "2024-12-31",
     "source": "SEC EDGAR 10-K"
   },
   "income_statement_q2_2025": {
     "income_tax_expense_millions": {
       "accession": "0001437749-25-025772",
-<<<<<<< HEAD
-      "fetch_timestamp": "2025-10-21T06:35:39Z",
-=======
-      "fetch_timestamp": "2025-10-22T02:14:37Z",
->>>>>>> 773d1ec7
+      "fetch_timestamp": "2025-10-22T02:14:37Z",
       "period_end": "2025-06-30",
       "source": "SEC EDGAR 10-Q",
       "value": 18.828,
@@ -295,11 +204,7 @@
     },
     "interest_expense_millions": {
       "accession": "0001437749-25-025772",
-<<<<<<< HEAD
-      "fetch_timestamp": "2025-10-21T06:35:39Z",
-=======
-      "fetch_timestamp": "2025-10-22T02:14:37Z",
->>>>>>> 773d1ec7
+      "fetch_timestamp": "2025-10-22T02:14:37Z",
       "period_end": "2025-06-30",
       "source": "SEC EDGAR 10-Q",
       "value": 141.697,
@@ -307,11 +212,7 @@
     },
     "interest_income_millions": {
       "accession": "0001437749-25-025772",
-<<<<<<< HEAD
-      "fetch_timestamp": "2025-10-21T06:35:39Z",
-=======
-      "fetch_timestamp": "2025-10-22T02:14:37Z",
->>>>>>> 773d1ec7
+      "fetch_timestamp": "2025-10-22T02:14:37Z",
       "period_end": "2025-06-30",
       "source": "SEC EDGAR 10-Q",
       "value": 322.918,
@@ -319,11 +220,7 @@
     },
     "net_income_millions": {
       "accession": "0001437749-25-025772",
-<<<<<<< HEAD
-      "fetch_timestamp": "2025-10-21T06:35:39Z",
-=======
-      "fetch_timestamp": "2025-10-22T02:14:37Z",
->>>>>>> 773d1ec7
+      "fetch_timestamp": "2025-10-22T02:14:37Z",
       "period_end": "2025-06-30",
       "source": "SEC EDGAR 10-Q",
       "value": 77.45,
@@ -331,11 +228,7 @@
     },
     "net_interest_income_millions": {
       "accession": "0001437749-25-025772",
-<<<<<<< HEAD
-      "fetch_timestamp": "2025-10-21T06:35:39Z",
-=======
-      "fetch_timestamp": "2025-10-22T02:14:37Z",
->>>>>>> 773d1ec7
+      "fetch_timestamp": "2025-10-22T02:14:37Z",
       "period_end": "2025-06-30",
       "source": "SEC EDGAR 10-Q",
       "value": 181.221,
@@ -347,22 +240,14 @@
         "InterestIncomeExpenseNet",
         "ProvisionForLoanLossesExpensed"
       ],
-<<<<<<< HEAD
-      "fetch_timestamp": "2025-10-21T06:35:39Z",
-=======
-      "fetch_timestamp": "2025-10-22T02:14:37Z",
->>>>>>> 773d1ec7
+      "fetch_timestamp": "2025-10-22T02:14:37Z",
       "period_end": "2025-06-30",
       "source": "SEC EDGAR 10-Q",
       "value": 170.021
     },
     "noninterest_expense_millions": {
       "accession": "0001437749-25-025772",
-<<<<<<< HEAD
-      "fetch_timestamp": "2025-10-21T06:35:39Z",
-=======
-      "fetch_timestamp": "2025-10-22T02:14:37Z",
->>>>>>> 773d1ec7
+      "fetch_timestamp": "2025-10-22T02:14:37Z",
       "period_end": "2025-06-30",
       "source": "SEC EDGAR 10-Q",
       "value": 89.134,
@@ -370,11 +255,7 @@
     },
     "noninterest_income_millions": {
       "accession": "0001437749-25-025772",
-<<<<<<< HEAD
-      "fetch_timestamp": "2025-10-21T06:35:39Z",
-=======
-      "fetch_timestamp": "2025-10-22T02:14:37Z",
->>>>>>> 773d1ec7
+      "fetch_timestamp": "2025-10-22T02:14:37Z",
       "period_end": "2025-06-30",
       "source": "SEC EDGAR 10-Q",
       "value": 15.391,
@@ -386,33 +267,21 @@
         "NetIncomeLoss",
         "IncomeTaxExpenseBenefit"
       ],
-<<<<<<< HEAD
-      "fetch_timestamp": "2025-10-21T06:35:39Z",
-=======
-      "fetch_timestamp": "2025-10-22T02:14:37Z",
->>>>>>> 773d1ec7
+      "fetch_timestamp": "2025-10-22T02:14:37Z",
       "period_end": "2025-06-30",
       "source": "SEC EDGAR 10-Q",
       "value": 96.278
     },
     "provision_credit_losses_millions": {
       "accession": "0001437749-25-025772",
-<<<<<<< HEAD
-      "fetch_timestamp": "2025-10-21T06:35:39Z",
-=======
-      "fetch_timestamp": "2025-10-22T02:14:37Z",
->>>>>>> 773d1ec7
+      "fetch_timestamp": "2025-10-22T02:14:37Z",
       "period_end": "2025-06-30",
       "source": "SEC EDGAR 10-Q",
       "value": 11.2,
       "xbrl_tag": "us-gaap:ProvisionForLoanLossesExpensed"
     }
   },
-<<<<<<< HEAD
-  "last_updated": "2025-10-21T06:35:39Z",
-=======
   "last_updated": "2025-10-22T02:45:00Z",
->>>>>>> 773d1ec7
   "ltm_metrics": {
     "eps_diluted": 4.25,
     "net_income_millions": 294.67,
@@ -427,11 +296,7 @@
     "average_earning_assets_millions": 22232,
     "diluted_eps": {
       "accession": "0001437749-25-025772",
-<<<<<<< HEAD
-      "fetch_timestamp": "2025-10-21T06:35:39Z",
-=======
-      "fetch_timestamp": "2025-10-22T02:14:37Z",
->>>>>>> 773d1ec7
+      "fetch_timestamp": "2025-10-22T02:14:37Z",
       "period_end": "2025-06-30",
       "source": "SEC EDGAR 10-Q",
       "value": 1.1,
@@ -443,11 +308,7 @@
         "IncomeTaxExpenseBenefit",
         "NetIncomeLoss"
       ],
-<<<<<<< HEAD
-      "fetch_timestamp": "2025-10-21T06:35:39Z",
-=======
-      "fetch_timestamp": "2025-10-22T02:14:37Z",
->>>>>>> 773d1ec7
+      "fetch_timestamp": "2025-10-22T02:14:37Z",
       "period_end": "2025-06-30",
       "source": "SEC EDGAR 10-Q",
       "value": 19.5559
@@ -459,22 +320,14 @@
         "InterestIncomeExpenseNet",
         "NoninterestIncome"
       ],
-<<<<<<< HEAD
-      "fetch_timestamp": "2025-10-21T06:35:39Z",
-=======
-      "fetch_timestamp": "2025-10-22T02:14:37Z",
->>>>>>> 773d1ec7
+      "fetch_timestamp": "2025-10-22T02:14:37Z",
       "period_end": "2025-06-30",
       "source": "SEC EDGAR 10-Q",
       "value": 45.335
     },
     "net_income_millions": {
       "accession": "0001437749-25-025772",
-<<<<<<< HEAD
-      "fetch_timestamp": "2025-10-21T06:35:39Z",
-=======
-      "fetch_timestamp": "2025-10-22T02:14:37Z",
->>>>>>> 773d1ec7
+      "fetch_timestamp": "2025-10-22T02:14:37Z",
       "period_end": "2025-06-30",
       "source": "SEC EDGAR 10-Q",
       "value": 77.45,
@@ -482,11 +335,7 @@
     },
     "provision_millions": {
       "accession": "0001437749-25-025772",
-<<<<<<< HEAD
-      "fetch_timestamp": "2025-10-21T06:35:39Z",
-=======
-      "fetch_timestamp": "2025-10-22T02:14:37Z",
->>>>>>> 773d1ec7
+      "fetch_timestamp": "2025-10-22T02:14:37Z",
       "period_end": "2025-06-30",
       "source": "SEC EDGAR 10-Q",
       "value": 11.2,
@@ -494,11 +343,7 @@
     },
     "net_interest_income_millions": {
       "accession": "0001437749-25-025772",
-<<<<<<< HEAD
-      "fetch_timestamp": "2025-10-21T06:35:39Z",
-=======
-      "fetch_timestamp": "2025-10-22T02:14:37Z",
->>>>>>> 773d1ec7
+      "fetch_timestamp": "2025-10-22T02:14:37Z",
       "period_end": "2025-06-30",
       "source": "SEC EDGAR 10-Q",
       "value": 181.221,
