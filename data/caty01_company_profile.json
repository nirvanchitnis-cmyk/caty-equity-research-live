{
  "comment": "CATY_01 Company Profile - Core corporate identifiers and market snapshot",
<<<<<<< HEAD
  "last_updated": "2025-10-21T16:31:45.596444+00:00",
  "data_source": "SEC 10-K FY2024, SEC 10-Q Q2 2025, market data feeds",
  "period": "Q2 2025",
=======
  "last_updated": "2025-10-22T06:51:06.467906+00:00",
  "data_source": "Form 8-K Exhibit 99.1 (Q3 2025) + SEC 10-K FY2024 baseline",
  "period": "Q3 2025",
>>>>>>> 773d1ec7
  "entity": {
    "legal_name": "Cathay General Bancorp",
    "ticker": "CATY",
    "exchange": "NASDAQ Global Select Market",
    "country": "United States",
    "cik": "0000861842",
    "lei": "5493000B1M2II1U6H184",
    "incorporation_state": "Delaware",
    "incorporation_date": "1990-10-01",
    "fiscal_year_end": "December 31",
    "sic_code": "6022",
    "sic_description": "State Commercial Banks",
    "irs_number": "95-4274680"
  },
  "auditor": {
    "firm": "KPMG LLP",
    "office_location": "Los Angeles, CA",
    "tenure_years": 15,
    "audit_committee_pre_approval": "Required for all services",
    "fees_fy2024_thousands": 1250,
    "fees_fy2024_millions": 1.25,
    "note": "Independent registered public accounting firm"
  },
  "business_segments": {
    "segments": [
      {
        "name": "Commercial Banking",
        "description": "Commercial mortgage loans, commercial loans, SBA loans",
        "revenue_contribution_pct": 85
      },
      {
        "name": "Consumer Banking",
        "description": "Residential mortgages, home equity lines, installment loans",
        "revenue_contribution_pct": 15
      }
    ],
    "note": "Bank reports a single operating segment under GAAP but manages separate commercial and consumer franchises."
  },
  "corporate_structure": {
    "parent_company": "Cathay General Bancorp (Holding Company)",
    "primary_subsidiary": "Cathay Bank",
    "subsidiary_charter": "California State-Chartered Bank",
    "fdic_insured": "Yes (Certificate 23417)",
    "federal_reserve_member": "Holding company supervised by Federal Reserve",
    "primary_regulator": "California Department of Financial Protection and Innovation (DFPI)",
    "federal_regulator": "Federal Reserve Board (BHCA oversight)"
  },
  "branch_network": {
    "total_branches": 62,
    "california_branches": 44,
    "new_york_branches": 9,
    "texas_branches": 5,
    "other_branches": 4,
    "geographic_concentration_pct": {
      "california": 71,
      "new_york": 15,
      "texas": 8,
      "other": 6
    }
  },
  "market_data_q2_2025": {
    "stock_price": 45.89,
    "market_cap_millions": 3182,
    "shares_outstanding_millions": 69.343,
    "tbvps": 36.16,
    "p_tbv": 1.269,
    "fifty_two_week_high": 51.23,
    "fifty_two_week_low": 36.45,
    "average_daily_volume_thousands": 487,
    "note": "Historical reference; superseded by Q3 2025 snapshot pending Form 10-Q."
  },
  "analyst_coverage": {
    "firms_covering": [
      "Piper Sandler",
      "Raymond James",
      "Stephens Inc.",
      "Keefe Bruyette & Woods"
    ],
    "firms_html": "<ul><li>Piper Sandler</li><li>Raymond James</li><li>Stephens Inc.</li><li>Keefe Bruyette &amp; Woods</li></ul>",
    "consensus_rating": "HOLD",
    "consensus_target": 49.5,
    "range_low": 44.0,
    "range_high": 54.0,
    "note": "Coverage snapshot based on public broker research in Q2 2025."
  },
  "executive_summary": {
    "ticker_display": "NASDAQ: CATY",
    "cik_display": "0000861842",
    "auditor_display": "KPMG LLP (Los Angeles, CA)",
    "segment_focus": "Commercial & Consumer Banking (85% / 15%)"
  },
  "metadata": {
    "schema_version": "1.0",
<<<<<<< HEAD
    "prepared_on": "October 20, 2025",
    "primary_sources": "SEC 10-K FY2024 (accession 0001437749-25-005749); SEC 10-Q Q2 2025 (accession 0001437749-25-025772); Bloomberg market data snapshot",
    "analyst_notes": "All identifiers validated against EDGAR; market cap ties to market_data_q2_2025 stock price × shares outstanding."
=======
    "prepared_on": "October 22, 2025",
    "primary_sources": "Form 8-K Exhibit 99.1 (filed 2025-10-21); SEC 10-K FY2024; Bloomberg market data snapshot",
    "analyst_notes": "All identifiers validated against EDGAR; market cap ties to market_data_q2_2025 stock price \u00d7 shares outstanding."
>>>>>>> 773d1ec7
  },
  "qa_checks": [
    {
      "id": "CP-QA001",
      "description": "CIK verification",
      "rule": "CIK matches SEC EDGAR filings",
      "status": "VERIFIED"
    },
    {
      "id": "CP-QA002",
      "description": "Market cap calculation",
      "rule": "Market cap = Price \u00d7 Shares outstanding",
      "status": "PASSED"
    }
  ],
  "strategic_positioning": {
    "elevator_pitch": "Leading Asian-American bank serving Chinese-American communities with specialized expertise in cross-border trade finance and commercial real estate lending",
    "market_niche": "Chinese-American business owners, importers/exporters, CRE investors in California and New York metropolitan areas",
    "geographic_moat": "Deep community ties in California (71% branch concentration) with bilingual staff and cultural alignment, plus established NYC Chinatown presence",
    "differentiation_vs_peers": "Stronger deposit franchise stability than CVBF (NIB 16.9% vs 14%), more CRE-focused than EWBC (52% vs 42%), better capitalized than HAFC (CET1 13.35% vs 11.2%)"
  },
  "business_model": {
    "revenue_drivers": [
<<<<<<< HEAD
      {"driver": "Net Interest Income", "contribution_pct": 78, "description": "Spread on CRE loans, commercial loans, SBA lending portfolio"},
      {"driver": "Fee Income", "contribution_pct": 15, "description": "Wire transfers, trade finance fees, deposit service charges, wealth management"},
      {"driver": "Other", "contribution_pct": 7, "description": "FX trading income, loan prepayment fees, securities gains"}
    ],
    "customer_segments": [
      {"segment": "Commercial Real Estate Investors", "loans_pct": 52, "deposits_pct": 35},
      {"segment": "Import/Export Businesses", "loans_pct": 18, "deposits_pct": 25},
      {"segment": "Retail/Consumer Banking", "loans_pct": 15, "deposits_pct": 40},
      {"segment": "Other Commercial Lending", "loans_pct": 15, "deposits_pct": 0}
    ]
  },
  "competitive_advantages": [
    {"advantage": "Community Trust & Cultural Alignment", "evidence": "62-year history serving Chinese-American community since 1962, bilingual staff across all branches, deep understanding of immigrant banking needs", "sustainability": "HIGH"},
    {"advantage": "Cross-Border Trade Finance Expertise", "evidence": "Specialized trade finance platform connecting US-Asia corridors, established relationships with Chinese banks, FX capabilities", "sustainability": "MEDIUM"},
    {"advantage": "CRE Underwriting Specialization", "evidence": "52% loan concentration in CRE with through-cycle NCO 42.8 bps, deep underwriting expertise in California multifamily and commercial properties", "sustainability": "MEDIUM"},
    {"advantage": "Relationship-Driven Deposit Franchise", "evidence": "NIB 16.9% (stable), low brokered deposits 5.62%, average account tenure 12+ years per management commentary", "sustainability": "HIGH"}
=======
      {
        "driver": "Net Interest Income",
        "contribution_pct": 78,
        "description": "Spread on CRE loans, commercial loans, SBA lending portfolio"
      },
      {
        "driver": "Fee Income",
        "contribution_pct": 15,
        "description": "Wire transfers, trade finance fees, deposit service charges, wealth management"
      },
      {
        "driver": "Other",
        "contribution_pct": 7,
        "description": "FX trading income, loan prepayment fees, securities gains"
      }
    ],
    "customer_segments": [
      {
        "segment": "Commercial Real Estate Investors",
        "loans_pct": 52,
        "deposits_pct": 35
      },
      {
        "segment": "Import/Export Businesses",
        "loans_pct": 18,
        "deposits_pct": 25
      },
      {
        "segment": "Retail/Consumer Banking",
        "loans_pct": 15,
        "deposits_pct": 40
      },
      {
        "segment": "Other Commercial Lending",
        "loans_pct": 15,
        "deposits_pct": 0
      }
    ]
  },
  "competitive_advantages": [
    {
      "advantage": "Community Trust & Cultural Alignment",
      "evidence": "62-year history serving Chinese-American community since 1962, bilingual staff across all branches, deep understanding of immigrant banking needs",
      "sustainability": "HIGH"
    },
    {
      "advantage": "Cross-Border Trade Finance Expertise",
      "evidence": "Specialized trade finance platform connecting US-Asia corridors, established relationships with Chinese banks, FX capabilities",
      "sustainability": "MEDIUM"
    },
    {
      "advantage": "CRE Underwriting Specialization",
      "evidence": "52% loan concentration in CRE with through-cycle NCO 42.8 bps, deep underwriting expertise in California multifamily and commercial properties",
      "sustainability": "MEDIUM"
    },
    {
      "advantage": "Relationship-Driven Deposit Franchise",
      "evidence": "NIB 16.9% (stable), low brokered deposits 5.62%, average account tenure 12+ years per management commentary",
      "sustainability": "HIGH"
    }
>>>>>>> 773d1ec7
  ],
  "market_opportunity": {
    "addressable_market": "Chinese-American households: 5.4M (2023 Census), median household income $85K vs US median $70K, representing $460B in aggregate income",
    "growth_drivers": [
      "Asian-American population growing 3.2% annually (vs 0.4% US overall), with Chinese segment fastest-growing at 3.8%",
      "US-China trade volumes $690B (2024), creating sustained demand for cross-border banking services and trade finance",
      "CRE refinancing wave 2025-2027 with $1.2T in maturing commercial mortgages, opportunity for market share gains"
    ],
    "market_share": "Estimated 8-12% share of Chinese-American banking market (vs EWBC 15-18% as market leader), with stronger presence in Southern California",
<<<<<<< HEAD
    "expansion_opportunities": "Texas growth corridor (5 branches → target 12 by 2027 per IR presentations), digital banking platform launch Q4 2025 to reach underserved markets, potential M&A of smaller ethnic banks"
=======
    "expansion_opportunities": "Texas growth corridor (5 branches \u2192 target 12 by 2027 per IR presentations), digital banking platform launch Q4 2025 to reach underserved markets, potential M&A of smaller ethnic banks"
>>>>>>> 773d1ec7
  },
  "historical_evolution": {
    "founded": "1962 as Cathay Bank in Los Angeles Chinatown by Chinese-American business leaders",
    "key_milestones": [
<<<<<<< HEAD
      {"year": 1990, "event": "Holding company structure created (Cathay General Bancorp) to facilitate capital raises and expansion"},
      {"year": 2002, "event": "NASDAQ listing (CATY ticker) providing public market access and liquidity"},
      {"year": 2009, "event": "Survived GFC without TARP funds (vs EWBC $306M TARP, HAFC $86M), demonstrating conservative underwriting"},
      {"year": 2015, "event": "Expanded to NYC, established Chinatown Manhattan branch network capitalizing on Asian immigration trends"},
      {"year": 2021, "event": "Exceeded $20B assets, became largest Chinese-American bank by deposits (overtaking regional competitors)"}
=======
      {
        "year": 1990,
        "event": "Holding company structure created (Cathay General Bancorp) to facilitate capital raises and expansion"
      },
      {
        "year": 2002,
        "event": "NASDAQ listing (CATY ticker) providing public market access and liquidity"
      },
      {
        "year": 2009,
        "event": "Survived GFC without TARP funds (vs EWBC $306M TARP, HAFC $86M), demonstrating conservative underwriting"
      },
      {
        "year": 2015,
        "event": "Expanded to NYC, established Chinatown Manhattan branch network capitalizing on Asian immigration trends"
      },
      {
        "year": 2021,
        "event": "Exceeded $20B assets, became largest Chinese-American bank by deposits (overtaking regional competitors)"
      }
>>>>>>> 773d1ec7
    ],
    "strategic_inflection_points": "Post-GFC shift from aggressive loan growth to capital discipline and credit quality focus; 2020 pandemic accelerated digital transformation with mobile banking adoption rising from 18% to 47% of customers"
  },
  "management_strategy": {
    "ceo": "Chang M. Liu (CEO since 2019, 35 years at Cathay, former Chief Credit Officer bringing risk-focused perspective)",
    "key_priorities": [
      "Maintain credit discipline with through-cycle NCO target 42.8 bps (vs current 18.1 bps), building ACL reserves proactively",
<<<<<<< HEAD
      "Grow Texas franchise from 5 → 12 branches by 2027, targeting Houston and Dallas Asian-American business corridors",
      "Launch digital banking platform Q4 2025 to compete with neobanks and reach younger demographic",
      "Diversify loan portfolio away from CRE concentration (52% → target 45% by 2026) through C&I growth and SBA expansion"
=======
      "Grow Texas franchise from 5 \u2192 12 branches by 2027, targeting Houston and Dallas Asian-American business corridors",
      "Launch digital banking platform Q4 2025 to compete with neobanks and reach younger demographic",
      "Diversify loan portfolio away from CRE concentration (52% \u2192 target 45% by 2026) through C&I growth and SBA expansion"
>>>>>>> 773d1ec7
    ],
    "execution_track_record": "ROTE 11.95% (Q2'25) vs peer median 10.2%; CET1 13.35% maintaining well-capitalized buffer; efficiency ratio 46.9% in top quartile; dividend increased 6 consecutive years through 2024"
  },
  "charts": {
    "revenue_breakdown": {
      "chart_id": "caty01-revenue-chart",
      "chart_type": "doughnut",
      "title": "Revenue Composition",
      "data": {
<<<<<<< HEAD
        "labels": ["Net Interest Income", "Fee Income", "Other"],
        "values": [78, 15, 7],
        "colors": ["#C41E3A", "#D4AF37", "#8B7355"]
=======
        "labels": [
          "Net Interest Income",
          "Fee Income",
          "Other"
        ],
        "values": [
          78,
          15,
          7
        ],
        "colors": [
          "#C41E3A",
          "#D4AF37",
          "#8B7355"
        ]
>>>>>>> 773d1ec7
      }
    },
    "geographic_footprint": {
      "chart_id": "caty01-geography-chart",
      "chart_type": "bar",
      "title": "Branch Network by Region",
      "data": {
<<<<<<< HEAD
        "labels": ["California", "New York", "Texas", "Other"],
        "values": [44, 9, 5, 4],
        "percentages": [71, 15, 8, 6],
        "colors": ["#C41E3A", "#D4AF37", "#8B7355", "#1C1C1C"]
      }
    }
=======
        "labels": [
          "California",
          "New York",
          "Texas",
          "Other"
        ],
        "values": [
          44,
          9,
          5,
          4
        ],
        "percentages": [
          71,
          15,
          8,
          6
        ],
        "colors": [
          "#C41E3A",
          "#D4AF37",
          "#8B7355",
          "#1C1C1C"
        ]
      }
    }
  },
  "market_data_q3_2025": {
    "stock_price": 47.13,
    "market_cap_millions": 3218.3,
    "shares_outstanding_millions": 68.287,
    "tbvps": 36.96,
    "p_tbv": 1.275,
    "fifty_two_week_high": 55.29,
    "fifty_two_week_low": 36.45,
    "average_daily_volume_thousands": 487
>>>>>>> 773d1ec7
  }
}<|MERGE_RESOLUTION|>--- conflicted
+++ resolved
@@ -1,14 +1,8 @@
 {
   "comment": "CATY_01 Company Profile - Core corporate identifiers and market snapshot",
-<<<<<<< HEAD
-  "last_updated": "2025-10-21T16:31:45.596444+00:00",
-  "data_source": "SEC 10-K FY2024, SEC 10-Q Q2 2025, market data feeds",
-  "period": "Q2 2025",
-=======
   "last_updated": "2025-10-22T06:51:06.467906+00:00",
   "data_source": "Form 8-K Exhibit 99.1 (Q3 2025) + SEC 10-K FY2024 baseline",
   "period": "Q3 2025",
->>>>>>> 773d1ec7
   "entity": {
     "legal_name": "Cathay General Bancorp",
     "ticker": "CATY",
@@ -102,15 +96,9 @@
   },
   "metadata": {
     "schema_version": "1.0",
-<<<<<<< HEAD
-    "prepared_on": "October 20, 2025",
-    "primary_sources": "SEC 10-K FY2024 (accession 0001437749-25-005749); SEC 10-Q Q2 2025 (accession 0001437749-25-025772); Bloomberg market data snapshot",
-    "analyst_notes": "All identifiers validated against EDGAR; market cap ties to market_data_q2_2025 stock price × shares outstanding."
-=======
     "prepared_on": "October 22, 2025",
     "primary_sources": "Form 8-K Exhibit 99.1 (filed 2025-10-21); SEC 10-K FY2024; Bloomberg market data snapshot",
     "analyst_notes": "All identifiers validated against EDGAR; market cap ties to market_data_q2_2025 stock price \u00d7 shares outstanding."
->>>>>>> 773d1ec7
   },
   "qa_checks": [
     {
@@ -134,24 +122,6 @@
   },
   "business_model": {
     "revenue_drivers": [
-<<<<<<< HEAD
-      {"driver": "Net Interest Income", "contribution_pct": 78, "description": "Spread on CRE loans, commercial loans, SBA lending portfolio"},
-      {"driver": "Fee Income", "contribution_pct": 15, "description": "Wire transfers, trade finance fees, deposit service charges, wealth management"},
-      {"driver": "Other", "contribution_pct": 7, "description": "FX trading income, loan prepayment fees, securities gains"}
-    ],
-    "customer_segments": [
-      {"segment": "Commercial Real Estate Investors", "loans_pct": 52, "deposits_pct": 35},
-      {"segment": "Import/Export Businesses", "loans_pct": 18, "deposits_pct": 25},
-      {"segment": "Retail/Consumer Banking", "loans_pct": 15, "deposits_pct": 40},
-      {"segment": "Other Commercial Lending", "loans_pct": 15, "deposits_pct": 0}
-    ]
-  },
-  "competitive_advantages": [
-    {"advantage": "Community Trust & Cultural Alignment", "evidence": "62-year history serving Chinese-American community since 1962, bilingual staff across all branches, deep understanding of immigrant banking needs", "sustainability": "HIGH"},
-    {"advantage": "Cross-Border Trade Finance Expertise", "evidence": "Specialized trade finance platform connecting US-Asia corridors, established relationships with Chinese banks, FX capabilities", "sustainability": "MEDIUM"},
-    {"advantage": "CRE Underwriting Specialization", "evidence": "52% loan concentration in CRE with through-cycle NCO 42.8 bps, deep underwriting expertise in California multifamily and commercial properties", "sustainability": "MEDIUM"},
-    {"advantage": "Relationship-Driven Deposit Franchise", "evidence": "NIB 16.9% (stable), low brokered deposits 5.62%, average account tenure 12+ years per management commentary", "sustainability": "HIGH"}
-=======
       {
         "driver": "Net Interest Income",
         "contribution_pct": 78,
@@ -212,7 +182,6 @@
       "evidence": "NIB 16.9% (stable), low brokered deposits 5.62%, average account tenure 12+ years per management commentary",
       "sustainability": "HIGH"
     }
->>>>>>> 773d1ec7
   ],
   "market_opportunity": {
     "addressable_market": "Chinese-American households: 5.4M (2023 Census), median household income $85K vs US median $70K, representing $460B in aggregate income",
@@ -222,22 +191,11 @@
       "CRE refinancing wave 2025-2027 with $1.2T in maturing commercial mortgages, opportunity for market share gains"
     ],
     "market_share": "Estimated 8-12% share of Chinese-American banking market (vs EWBC 15-18% as market leader), with stronger presence in Southern California",
-<<<<<<< HEAD
-    "expansion_opportunities": "Texas growth corridor (5 branches → target 12 by 2027 per IR presentations), digital banking platform launch Q4 2025 to reach underserved markets, potential M&A of smaller ethnic banks"
-=======
     "expansion_opportunities": "Texas growth corridor (5 branches \u2192 target 12 by 2027 per IR presentations), digital banking platform launch Q4 2025 to reach underserved markets, potential M&A of smaller ethnic banks"
->>>>>>> 773d1ec7
   },
   "historical_evolution": {
     "founded": "1962 as Cathay Bank in Los Angeles Chinatown by Chinese-American business leaders",
     "key_milestones": [
-<<<<<<< HEAD
-      {"year": 1990, "event": "Holding company structure created (Cathay General Bancorp) to facilitate capital raises and expansion"},
-      {"year": 2002, "event": "NASDAQ listing (CATY ticker) providing public market access and liquidity"},
-      {"year": 2009, "event": "Survived GFC without TARP funds (vs EWBC $306M TARP, HAFC $86M), demonstrating conservative underwriting"},
-      {"year": 2015, "event": "Expanded to NYC, established Chinatown Manhattan branch network capitalizing on Asian immigration trends"},
-      {"year": 2021, "event": "Exceeded $20B assets, became largest Chinese-American bank by deposits (overtaking regional competitors)"}
-=======
       {
         "year": 1990,
         "event": "Holding company structure created (Cathay General Bancorp) to facilitate capital raises and expansion"
@@ -258,7 +216,6 @@
         "year": 2021,
         "event": "Exceeded $20B assets, became largest Chinese-American bank by deposits (overtaking regional competitors)"
       }
->>>>>>> 773d1ec7
     ],
     "strategic_inflection_points": "Post-GFC shift from aggressive loan growth to capital discipline and credit quality focus; 2020 pandemic accelerated digital transformation with mobile banking adoption rising from 18% to 47% of customers"
   },
@@ -266,15 +223,9 @@
     "ceo": "Chang M. Liu (CEO since 2019, 35 years at Cathay, former Chief Credit Officer bringing risk-focused perspective)",
     "key_priorities": [
       "Maintain credit discipline with through-cycle NCO target 42.8 bps (vs current 18.1 bps), building ACL reserves proactively",
-<<<<<<< HEAD
-      "Grow Texas franchise from 5 → 12 branches by 2027, targeting Houston and Dallas Asian-American business corridors",
-      "Launch digital banking platform Q4 2025 to compete with neobanks and reach younger demographic",
-      "Diversify loan portfolio away from CRE concentration (52% → target 45% by 2026) through C&I growth and SBA expansion"
-=======
       "Grow Texas franchise from 5 \u2192 12 branches by 2027, targeting Houston and Dallas Asian-American business corridors",
       "Launch digital banking platform Q4 2025 to compete with neobanks and reach younger demographic",
       "Diversify loan portfolio away from CRE concentration (52% \u2192 target 45% by 2026) through C&I growth and SBA expansion"
->>>>>>> 773d1ec7
     ],
     "execution_track_record": "ROTE 11.95% (Q2'25) vs peer median 10.2%; CET1 13.35% maintaining well-capitalized buffer; efficiency ratio 46.9% in top quartile; dividend increased 6 consecutive years through 2024"
   },
@@ -284,11 +235,6 @@
       "chart_type": "doughnut",
       "title": "Revenue Composition",
       "data": {
-<<<<<<< HEAD
-        "labels": ["Net Interest Income", "Fee Income", "Other"],
-        "values": [78, 15, 7],
-        "colors": ["#C41E3A", "#D4AF37", "#8B7355"]
-=======
         "labels": [
           "Net Interest Income",
           "Fee Income",
@@ -304,7 +250,6 @@
           "#D4AF37",
           "#8B7355"
         ]
->>>>>>> 773d1ec7
       }
     },
     "geographic_footprint": {
@@ -312,14 +257,6 @@
       "chart_type": "bar",
       "title": "Branch Network by Region",
       "data": {
-<<<<<<< HEAD
-        "labels": ["California", "New York", "Texas", "Other"],
-        "values": [44, 9, 5, 4],
-        "percentages": [71, 15, 8, 6],
-        "colors": ["#C41E3A", "#D4AF37", "#8B7355", "#1C1C1C"]
-      }
-    }
-=======
         "labels": [
           "California",
           "New York",
@@ -356,6 +293,5 @@
     "fifty_two_week_high": 55.29,
     "fifty_two_week_low": 36.45,
     "average_daily_volume_thousands": 487
->>>>>>> 773d1ec7
   }
 }