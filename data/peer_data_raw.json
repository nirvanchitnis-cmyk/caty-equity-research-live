--- conflicted
+++ resolved
@@ -201,10 +201,6 @@
       "total_loans_millions": 21367.83
     }
   },
-<<<<<<< HEAD
-  "fetch_timestamp": "2025-10-21T06:35:50Z",
-=======
   "fetch_timestamp": "2025-10-22T21:39:09Z",
->>>>>>> 773d1ec7
   "period": "Q2 2025"
 }