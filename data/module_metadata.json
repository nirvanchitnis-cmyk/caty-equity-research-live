{
  "modules": [
    {
      "id": "01",
      "file": "CATY_01_company_profile.html",
      "title": "Company Profile",
      "description": "Entity metadata, CIK, updated Q3 market snapshot",
      "status": "UPDATED",
      "importance": "STANDARD",
<<<<<<< HEAD
      "last_updated": "2025-10-21",
=======
      "last_updated": "2025-10-22",
>>>>>>> 773d1ec7
      "automation_status": "100% - Autogen company profile dataset",
      "data_dependencies": [
        "SEC 10-K",
        "SEC 10-Q",
        "Market Data"
      ],
      "cfa_category": "Business Description",
<<<<<<< HEAD
      "cfa_emoji": "🏢",
=======
      "cfa_emoji": "\ud83c\udfe2",
>>>>>>> 773d1ec7
      "cfa_points": 5,
      "cfa_order": 1
    },
    {
      "id": "02",
      "file": "CATY_02_income_statement.html",
      "title": "Income Statement",
      "description": "Q3'25 NII $189.6M, NIM 3.31%, efficiency 41.84%, EPS $1.13",
      "status": "UPDATED",
      "importance": "STANDARD",
<<<<<<< HEAD
      "last_updated": "2025-10-21",
=======
      "last_updated": "2025-10-22",
>>>>>>> 773d1ec7
      "data_dependencies": [
        "SEC 10-Q"
      ],
      "cfa_category": "Financial Analysis",
<<<<<<< HEAD
      "cfa_emoji": "📈",
=======
      "cfa_emoji": "\ud83d\udcc8",
>>>>>>> 773d1ec7
      "cfa_points": 20,
      "cfa_order": 5
    },
    {
      "id": "03",
      "file": "CATY_03_balance_sheet.html",
      "title": "Balance Sheet",
      "description": "Assets $24.1B, TCE $2.52B, TBVPS $36.97",
      "status": "UPDATED",
      "importance": "STANDARD",
<<<<<<< HEAD
      "last_updated": "2025-10-21",
=======
      "last_updated": "2025-10-22",
>>>>>>> 773d1ec7
      "data_dependencies": [
        "SEC 10-Q"
      ],
      "cfa_category": "Financial Analysis",
<<<<<<< HEAD
      "cfa_emoji": "📈",
=======
      "cfa_emoji": "\ud83d\udcc8",
>>>>>>> 773d1ec7
      "cfa_points": 20,
      "cfa_order": 5
    },
    {
      "id": "04",
      "file": "CATY_04_cash_flow.html",
      "title": "Cash Flow",
      "description": "Operating CF, investing, financing, capital returns",
      "status": "UPDATED",
      "importance": "STANDARD",
<<<<<<< HEAD
      "last_updated": "2025-10-21",
=======
      "last_updated": "2025-10-22",
>>>>>>> 773d1ec7
      "automation_status": "100% - Autogen cash flow statement",
      "data_dependencies": [
        "SEC 10-Q",
        "SEC 10-K"
      ],
      "cfa_category": "Financial Analysis",
<<<<<<< HEAD
      "cfa_emoji": "📈",
=======
      "cfa_emoji": "\ud83d\udcc8",
>>>>>>> 773d1ec7
      "cfa_points": 20,
      "cfa_order": 5
    },
    {
      "id": "05",
      "file": "CATY_05_nim_decomposition.html",
      "title": "NIM Decomposition",
      "description": "Deposit betas (IB 60.4%, all-in 50.7%), NIM rebound to 3.31%",
      "status": "UPDATED",
      "importance": "KEY",
<<<<<<< HEAD
      "last_updated": "2025-10-21",
=======
      "last_updated": "2025-10-22",
>>>>>>> 773d1ec7
      "data_dependencies": [
        "SEC 10-Q",
        "Earnings Presentation"
      ],
      "cfa_category": "Financial Analysis",
<<<<<<< HEAD
      "cfa_emoji": "📈",
=======
      "cfa_emoji": "\ud83d\udcc8",
>>>>>>> 773d1ec7
      "cfa_points": 20,
      "cfa_order": 5
    },
    {
      "id": "06",
      "file": "CATY_06_deposits_funding.html",
      "title": "Deposits & Funding",
      "description": "Q3 mix: NIB 17.4%, brokered 5.6%, NOW balances 10.8%",
      "status": "UPDATED",
      "importance": "STANDARD",
<<<<<<< HEAD
      "last_updated": "2025-10-21",
=======
      "last_updated": "2025-10-22",
>>>>>>> 773d1ec7
      "automation_status": "100% - Deposits dataset autogen",
      "data_dependencies": [
        "SEC 10-Q",
        "Call Report"
      ],
      "cfa_category": "Financial Analysis",
<<<<<<< HEAD
      "cfa_emoji": "📈",
=======
      "cfa_emoji": "\ud83d\udcc8",
>>>>>>> 773d1ec7
      "cfa_points": 20,
      "cfa_order": 5
    },
    {
      "id": "07",
      "file": "CATY_07_loans_credit_quality.html",
      "title": "Credit Quality & NCO Analysis",
      "description": "Q3 ACL 0.98% of loans, non-accruals $165.6M, through-cycle NCO 42.8 bps",
      "status": "UPDATED",
      "importance": "CRITICAL",
<<<<<<< HEAD
      "last_updated": "2025-10-21",
=======
      "last_updated": "2025-10-22",
>>>>>>> 773d1ec7
      "data_dependencies": [
        "FDIC Call Reports",
        "SEC 10-Q"
      ],
      "cfa_category": "Investment Risks",
<<<<<<< HEAD
      "cfa_emoji": "⚠️",
=======
      "cfa_emoji": "\u26a0\ufe0f",
>>>>>>> 773d1ec7
      "cfa_points": 15,
      "cfa_order": 6
    },
    {
      "id": "08",
      "file": "CATY_08_cre_exposure.html",
      "title": "CRE Exposure",
      "description": "CRE 52.4% (ELEVATED), office tail risk",
      "status": "UPDATED",
      "importance": "CRITICAL",
<<<<<<< HEAD
      "last_updated": "2025-10-21",
=======
      "last_updated": "2025-10-22",
>>>>>>> 773d1ec7
      "automation_status": "100% - Built with autogen from inception",
      "data_dependencies": [
        "SEC 10-Q",
        "Peer Benchmark Dataset",
        "Climate Risk Model"
      ],
      "cfa_category": "Investment Risks",
<<<<<<< HEAD
      "cfa_emoji": "⚠️",
=======
      "cfa_emoji": "\u26a0\ufe0f",
>>>>>>> 773d1ec7
      "cfa_points": 15,
      "cfa_order": 6
    },
    {
      "id": "09",
      "file": "CATY_09_capital_liquidity.html",
      "title": "Capital & Liquidity",
      "description": "CET1 13.15%, total capital 14.76%, leverage 10.88%",
      "status": "UPDATED",
      "importance": "STANDARD",
<<<<<<< HEAD
      "last_updated": "2025-10-21",
=======
      "last_updated": "2025-10-22",
>>>>>>> 773d1ec7
      "automation_status": "100% - Capital & liquidity dataset",
      "data_dependencies": [
        "SEC 10-Q",
        "Call Report"
      ],
      "cfa_category": "Financial Analysis",
<<<<<<< HEAD
      "cfa_emoji": "📈",
=======
      "cfa_emoji": "\ud83d\udcc8",
>>>>>>> 773d1ec7
      "cfa_points": 20,
      "cfa_order": 5
    },
    {
      "id": "10",
      "file": "CATY_10_capital_actions.html",
      "title": "Capital Actions",
      "description": "Dividends, buybacks, payout ratio 32.1%",
      "status": "UPDATED",
      "importance": "STANDARD",
<<<<<<< HEAD
      "last_updated": "2025-10-21",
=======
      "last_updated": "2025-10-22",
>>>>>>> 773d1ec7
      "data_dependencies": [
        "SEC 10-Q"
      ],
      "cfa_category": "Financial Analysis",
<<<<<<< HEAD
      "cfa_emoji": "📈",
=======
      "cfa_emoji": "\ud83d\udcc8",
>>>>>>> 773d1ec7
      "cfa_points": 20,
      "cfa_order": 5
    },
    {
      "id": "11",
      "file": "CATY_11_peers_normalized.html",
      "title": "Peer Comparison & Regression",
      "description": "n=4 peers, R\u00b2=0.9548, implied COE 9.587%",
      "status": "UPDATED",
      "importance": "KEY",
<<<<<<< HEAD
      "last_updated": "2025-10-21",
=======
      "last_updated": "2025-10-22",
>>>>>>> 773d1ec7
      "data_dependencies": [
        "SEC EDGAR (peers)",
        "FactSet"
      ],
      "cfa_category": "Industry Overview & Competitive Positioning",
<<<<<<< HEAD
      "cfa_emoji": "🏆",
=======
      "cfa_emoji": "\ud83c\udfc6",
>>>>>>> 773d1ec7
      "cfa_points": 10,
      "cfa_order": 2
    },
    {
      "id": "12",
      "file": "CATY_12_valuation_model.html",
      "title": "Valuation Model",
      "description": "3 scenarios, Wilson $48.70 (+3.3%), probability framework",
      "status": "UPDATED",
      "importance": "MOST_CRITICAL",
<<<<<<< HEAD
      "last_updated": "2025-10-21",
=======
      "last_updated": "2025-10-22",
>>>>>>> 773d1ec7
      "data_dependencies": [
        "All above modules",
        "Python scripts"
      ],
      "cfa_category": "Investment Summary",
<<<<<<< HEAD
      "cfa_emoji": "🎯",
=======
      "cfa_emoji": "\ud83c\udfaf",
>>>>>>> 773d1ec7
      "cfa_points": 15,
      "cfa_order": 3
    },
    {
      "id": "13",
      "file": "CATY_13_residual_income_valuation.html",
      "title": "Residual Income Valuation",
      "description": "Residual income bridge, Wilson check $48.70",
      "status": "UPDATED",
      "importance": "KEY",
<<<<<<< HEAD
      "last_updated": "2025-10-21",
=======
      "last_updated": "2025-10-22",
>>>>>>> 773d1ec7
      "data_dependencies": [
        "Python scripts",
        "CATY_02/03"
      ],
      "cfa_category": "Valuation",
<<<<<<< HEAD
      "cfa_emoji": "💰",
=======
      "cfa_emoji": "\ud83d\udcb0",
>>>>>>> 773d1ec7
      "cfa_points": 20,
      "cfa_order": 4
    },
    {
      "id": "14",
      "file": "CATY_14_monte_carlo_valuation.html",
      "title": "Monte Carlo Simulation",
      "description": "10,000-path Monte Carlo, median $40.16 (-14.8%)",
      "status": "UPDATED",
      "importance": "KEY",
<<<<<<< HEAD
      "last_updated": "2025-10-21",
=======
      "last_updated": "2025-10-22",
>>>>>>> 773d1ec7
      "data_dependencies": [
        "Python scripts"
      ],
      "cfa_category": "Valuation",
<<<<<<< HEAD
      "cfa_emoji": "💰",
=======
      "cfa_emoji": "\ud83d\udcb0",
>>>>>>> 773d1ec7
      "cfa_points": 20,
      "cfa_order": 4
    },
    {
      "id": "15",
      "file": "CATY_15_esg_materiality_matrix.html",
      "title": "ESG Materiality Matrix",
      "description": "E/S/G quantified, COE adjustments, climate scenario",
      "status": "UPDATED",
      "importance": "STANDARD",
<<<<<<< HEAD
      "last_updated": "2025-10-21",
=======
      "last_updated": "2025-10-22",
>>>>>>> 773d1ec7
      "automation_status": "100% - ESG materiality dataset",
      "data_dependencies": [
        "ESG analysis",
        "CATY COE framework"
      ],
      "cfa_category": "Environmental, Social, Governance",
<<<<<<< HEAD
      "cfa_emoji": "🌱",
=======
      "cfa_emoji": "\ud83c\udf31",
>>>>>>> 773d1ec7
      "cfa_points": 15,
      "cfa_order": 7
    },
    {
      "id": "16",
      "file": "CATY_16_coe_triangulation.html",
      "title": "COE Triangulation",
      "description": "CAPM 9.337% + FF3 10.142% + DDM 9.710%",
      "status": "UPDATED",
      "importance": "KEY",
<<<<<<< HEAD
      "last_updated": "2025-10-21",
=======
      "last_updated": "2025-10-22",
>>>>>>> 773d1ec7
      "data_dependencies": [
        "Python scripts",
        "Market data"
      ],
      "cfa_category": "Valuation",
<<<<<<< HEAD
      "cfa_emoji": "💰",
=======
      "cfa_emoji": "\ud83d\udcb0",
>>>>>>> 773d1ec7
      "cfa_points": 20,
      "cfa_order": 4
    },
    {
      "id": "17",
      "file": "CATY_17_esg_kpi_dashboard.html",
      "title": "ESG KPI Dashboard",
      "description": "Material weaknesses, valuation impact -$1.47/share",
      "status": "UPDATED",
      "importance": "STANDARD",
<<<<<<< HEAD
      "last_updated": "2025-10-21",
=======
      "last_updated": "2025-10-22",
>>>>>>> 773d1ec7
      "automation_status": "100% - ESG KPI dataset",
      "data_dependencies": [
        "ESG data warehouse",
        "Valuation outputs"
      ],
      "cfa_category": "Environmental, Social, Governance",
<<<<<<< HEAD
      "cfa_emoji": "🌱",
=======
      "cfa_emoji": "\ud83c\udf31",
>>>>>>> 773d1ec7
      "cfa_points": 15,
      "cfa_order": 7
    }
  ],
  "last_refresh": "2025-10-19T13:40:00Z",
  "status_legend": {
    "UPDATED": "green",
    "STALE": "yellow",
    "PENDING_Q3": "red"
  },
  "importance_legend": {
    "MOST_CRITICAL": "\u2b50\u2b50\u2b50",
    "CRITICAL": "\u2b50\u2b50",
    "KEY": "\u2b50",
    "STANDARD": ""
  }
}<|MERGE_RESOLUTION|>--- conflicted
+++ resolved
@@ -7,11 +7,7 @@
       "description": "Entity metadata, CIK, updated Q3 market snapshot",
       "status": "UPDATED",
       "importance": "STANDARD",
-<<<<<<< HEAD
-      "last_updated": "2025-10-21",
-=======
-      "last_updated": "2025-10-22",
->>>>>>> 773d1ec7
+      "last_updated": "2025-10-22",
       "automation_status": "100% - Autogen company profile dataset",
       "data_dependencies": [
         "SEC 10-K",
@@ -19,11 +15,7 @@
         "Market Data"
       ],
       "cfa_category": "Business Description",
-<<<<<<< HEAD
-      "cfa_emoji": "🏢",
-=======
       "cfa_emoji": "\ud83c\udfe2",
->>>>>>> 773d1ec7
       "cfa_points": 5,
       "cfa_order": 1
     },
@@ -34,20 +26,12 @@
       "description": "Q3'25 NII $189.6M, NIM 3.31%, efficiency 41.84%, EPS $1.13",
       "status": "UPDATED",
       "importance": "STANDARD",
-<<<<<<< HEAD
-      "last_updated": "2025-10-21",
-=======
-      "last_updated": "2025-10-22",
->>>>>>> 773d1ec7
+      "last_updated": "2025-10-22",
       "data_dependencies": [
         "SEC 10-Q"
       ],
       "cfa_category": "Financial Analysis",
-<<<<<<< HEAD
-      "cfa_emoji": "📈",
-=======
-      "cfa_emoji": "\ud83d\udcc8",
->>>>>>> 773d1ec7
+      "cfa_emoji": "\ud83d\udcc8",
       "cfa_points": 20,
       "cfa_order": 5
     },
@@ -58,20 +42,12 @@
       "description": "Assets $24.1B, TCE $2.52B, TBVPS $36.97",
       "status": "UPDATED",
       "importance": "STANDARD",
-<<<<<<< HEAD
-      "last_updated": "2025-10-21",
-=======
-      "last_updated": "2025-10-22",
->>>>>>> 773d1ec7
+      "last_updated": "2025-10-22",
       "data_dependencies": [
         "SEC 10-Q"
       ],
       "cfa_category": "Financial Analysis",
-<<<<<<< HEAD
-      "cfa_emoji": "📈",
-=======
-      "cfa_emoji": "\ud83d\udcc8",
->>>>>>> 773d1ec7
+      "cfa_emoji": "\ud83d\udcc8",
       "cfa_points": 20,
       "cfa_order": 5
     },
@@ -82,22 +58,14 @@
       "description": "Operating CF, investing, financing, capital returns",
       "status": "UPDATED",
       "importance": "STANDARD",
-<<<<<<< HEAD
-      "last_updated": "2025-10-21",
-=======
-      "last_updated": "2025-10-22",
->>>>>>> 773d1ec7
+      "last_updated": "2025-10-22",
       "automation_status": "100% - Autogen cash flow statement",
       "data_dependencies": [
         "SEC 10-Q",
         "SEC 10-K"
       ],
       "cfa_category": "Financial Analysis",
-<<<<<<< HEAD
-      "cfa_emoji": "📈",
-=======
-      "cfa_emoji": "\ud83d\udcc8",
->>>>>>> 773d1ec7
+      "cfa_emoji": "\ud83d\udcc8",
       "cfa_points": 20,
       "cfa_order": 5
     },
@@ -108,21 +76,13 @@
       "description": "Deposit betas (IB 60.4%, all-in 50.7%), NIM rebound to 3.31%",
       "status": "UPDATED",
       "importance": "KEY",
-<<<<<<< HEAD
-      "last_updated": "2025-10-21",
-=======
-      "last_updated": "2025-10-22",
->>>>>>> 773d1ec7
+      "last_updated": "2025-10-22",
       "data_dependencies": [
         "SEC 10-Q",
         "Earnings Presentation"
       ],
       "cfa_category": "Financial Analysis",
-<<<<<<< HEAD
-      "cfa_emoji": "📈",
-=======
-      "cfa_emoji": "\ud83d\udcc8",
->>>>>>> 773d1ec7
+      "cfa_emoji": "\ud83d\udcc8",
       "cfa_points": 20,
       "cfa_order": 5
     },
@@ -133,22 +93,14 @@
       "description": "Q3 mix: NIB 17.4%, brokered 5.6%, NOW balances 10.8%",
       "status": "UPDATED",
       "importance": "STANDARD",
-<<<<<<< HEAD
-      "last_updated": "2025-10-21",
-=======
-      "last_updated": "2025-10-22",
->>>>>>> 773d1ec7
+      "last_updated": "2025-10-22",
       "automation_status": "100% - Deposits dataset autogen",
       "data_dependencies": [
         "SEC 10-Q",
         "Call Report"
       ],
       "cfa_category": "Financial Analysis",
-<<<<<<< HEAD
-      "cfa_emoji": "📈",
-=======
-      "cfa_emoji": "\ud83d\udcc8",
->>>>>>> 773d1ec7
+      "cfa_emoji": "\ud83d\udcc8",
       "cfa_points": 20,
       "cfa_order": 5
     },
@@ -159,21 +111,13 @@
       "description": "Q3 ACL 0.98% of loans, non-accruals $165.6M, through-cycle NCO 42.8 bps",
       "status": "UPDATED",
       "importance": "CRITICAL",
-<<<<<<< HEAD
-      "last_updated": "2025-10-21",
-=======
-      "last_updated": "2025-10-22",
->>>>>>> 773d1ec7
+      "last_updated": "2025-10-22",
       "data_dependencies": [
         "FDIC Call Reports",
         "SEC 10-Q"
       ],
       "cfa_category": "Investment Risks",
-<<<<<<< HEAD
-      "cfa_emoji": "⚠️",
-=======
       "cfa_emoji": "\u26a0\ufe0f",
->>>>>>> 773d1ec7
       "cfa_points": 15,
       "cfa_order": 6
     },
@@ -184,11 +128,7 @@
       "description": "CRE 52.4% (ELEVATED), office tail risk",
       "status": "UPDATED",
       "importance": "CRITICAL",
-<<<<<<< HEAD
-      "last_updated": "2025-10-21",
-=======
-      "last_updated": "2025-10-22",
->>>>>>> 773d1ec7
+      "last_updated": "2025-10-22",
       "automation_status": "100% - Built with autogen from inception",
       "data_dependencies": [
         "SEC 10-Q",
@@ -196,11 +136,7 @@
         "Climate Risk Model"
       ],
       "cfa_category": "Investment Risks",
-<<<<<<< HEAD
-      "cfa_emoji": "⚠️",
-=======
       "cfa_emoji": "\u26a0\ufe0f",
->>>>>>> 773d1ec7
       "cfa_points": 15,
       "cfa_order": 6
     },
@@ -211,22 +147,14 @@
       "description": "CET1 13.15%, total capital 14.76%, leverage 10.88%",
       "status": "UPDATED",
       "importance": "STANDARD",
-<<<<<<< HEAD
-      "last_updated": "2025-10-21",
-=======
-      "last_updated": "2025-10-22",
->>>>>>> 773d1ec7
+      "last_updated": "2025-10-22",
       "automation_status": "100% - Capital & liquidity dataset",
       "data_dependencies": [
         "SEC 10-Q",
         "Call Report"
       ],
       "cfa_category": "Financial Analysis",
-<<<<<<< HEAD
-      "cfa_emoji": "📈",
-=======
-      "cfa_emoji": "\ud83d\udcc8",
->>>>>>> 773d1ec7
+      "cfa_emoji": "\ud83d\udcc8",
       "cfa_points": 20,
       "cfa_order": 5
     },
@@ -237,20 +165,12 @@
       "description": "Dividends, buybacks, payout ratio 32.1%",
       "status": "UPDATED",
       "importance": "STANDARD",
-<<<<<<< HEAD
-      "last_updated": "2025-10-21",
-=======
-      "last_updated": "2025-10-22",
->>>>>>> 773d1ec7
+      "last_updated": "2025-10-22",
       "data_dependencies": [
         "SEC 10-Q"
       ],
       "cfa_category": "Financial Analysis",
-<<<<<<< HEAD
-      "cfa_emoji": "📈",
-=======
-      "cfa_emoji": "\ud83d\udcc8",
->>>>>>> 773d1ec7
+      "cfa_emoji": "\ud83d\udcc8",
       "cfa_points": 20,
       "cfa_order": 5
     },
@@ -261,21 +181,13 @@
       "description": "n=4 peers, R\u00b2=0.9548, implied COE 9.587%",
       "status": "UPDATED",
       "importance": "KEY",
-<<<<<<< HEAD
-      "last_updated": "2025-10-21",
-=======
-      "last_updated": "2025-10-22",
->>>>>>> 773d1ec7
+      "last_updated": "2025-10-22",
       "data_dependencies": [
         "SEC EDGAR (peers)",
         "FactSet"
       ],
       "cfa_category": "Industry Overview & Competitive Positioning",
-<<<<<<< HEAD
-      "cfa_emoji": "🏆",
-=======
       "cfa_emoji": "\ud83c\udfc6",
->>>>>>> 773d1ec7
       "cfa_points": 10,
       "cfa_order": 2
     },
@@ -286,21 +198,13 @@
       "description": "3 scenarios, Wilson $48.70 (+3.3%), probability framework",
       "status": "UPDATED",
       "importance": "MOST_CRITICAL",
-<<<<<<< HEAD
-      "last_updated": "2025-10-21",
-=======
-      "last_updated": "2025-10-22",
->>>>>>> 773d1ec7
+      "last_updated": "2025-10-22",
       "data_dependencies": [
         "All above modules",
         "Python scripts"
       ],
       "cfa_category": "Investment Summary",
-<<<<<<< HEAD
-      "cfa_emoji": "🎯",
-=======
       "cfa_emoji": "\ud83c\udfaf",
->>>>>>> 773d1ec7
       "cfa_points": 15,
       "cfa_order": 3
     },
@@ -311,21 +215,13 @@
       "description": "Residual income bridge, Wilson check $48.70",
       "status": "UPDATED",
       "importance": "KEY",
-<<<<<<< HEAD
-      "last_updated": "2025-10-21",
-=======
-      "last_updated": "2025-10-22",
->>>>>>> 773d1ec7
+      "last_updated": "2025-10-22",
       "data_dependencies": [
         "Python scripts",
         "CATY_02/03"
       ],
       "cfa_category": "Valuation",
-<<<<<<< HEAD
-      "cfa_emoji": "💰",
-=======
       "cfa_emoji": "\ud83d\udcb0",
->>>>>>> 773d1ec7
       "cfa_points": 20,
       "cfa_order": 4
     },
@@ -336,20 +232,12 @@
       "description": "10,000-path Monte Carlo, median $40.16 (-14.8%)",
       "status": "UPDATED",
       "importance": "KEY",
-<<<<<<< HEAD
-      "last_updated": "2025-10-21",
-=======
-      "last_updated": "2025-10-22",
->>>>>>> 773d1ec7
+      "last_updated": "2025-10-22",
       "data_dependencies": [
         "Python scripts"
       ],
       "cfa_category": "Valuation",
-<<<<<<< HEAD
-      "cfa_emoji": "💰",
-=======
       "cfa_emoji": "\ud83d\udcb0",
->>>>>>> 773d1ec7
       "cfa_points": 20,
       "cfa_order": 4
     },
@@ -360,22 +248,14 @@
       "description": "E/S/G quantified, COE adjustments, climate scenario",
       "status": "UPDATED",
       "importance": "STANDARD",
-<<<<<<< HEAD
-      "last_updated": "2025-10-21",
-=======
-      "last_updated": "2025-10-22",
->>>>>>> 773d1ec7
+      "last_updated": "2025-10-22",
       "automation_status": "100% - ESG materiality dataset",
       "data_dependencies": [
         "ESG analysis",
         "CATY COE framework"
       ],
       "cfa_category": "Environmental, Social, Governance",
-<<<<<<< HEAD
-      "cfa_emoji": "🌱",
-=======
       "cfa_emoji": "\ud83c\udf31",
->>>>>>> 773d1ec7
       "cfa_points": 15,
       "cfa_order": 7
     },
@@ -386,21 +266,13 @@
       "description": "CAPM 9.337% + FF3 10.142% + DDM 9.710%",
       "status": "UPDATED",
       "importance": "KEY",
-<<<<<<< HEAD
-      "last_updated": "2025-10-21",
-=======
-      "last_updated": "2025-10-22",
->>>>>>> 773d1ec7
+      "last_updated": "2025-10-22",
       "data_dependencies": [
         "Python scripts",
         "Market data"
       ],
       "cfa_category": "Valuation",
-<<<<<<< HEAD
-      "cfa_emoji": "💰",
-=======
       "cfa_emoji": "\ud83d\udcb0",
->>>>>>> 773d1ec7
       "cfa_points": 20,
       "cfa_order": 4
     },
@@ -411,22 +283,14 @@
       "description": "Material weaknesses, valuation impact -$1.47/share",
       "status": "UPDATED",
       "importance": "STANDARD",
-<<<<<<< HEAD
-      "last_updated": "2025-10-21",
-=======
-      "last_updated": "2025-10-22",
->>>>>>> 773d1ec7
+      "last_updated": "2025-10-22",
       "automation_status": "100% - ESG KPI dataset",
       "data_dependencies": [
         "ESG data warehouse",
         "Valuation outputs"
       ],
       "cfa_category": "Environmental, Social, Governance",
-<<<<<<< HEAD
-      "cfa_emoji": "🌱",
-=======
       "cfa_emoji": "\ud83c\udf31",
->>>>>>> 773d1ec7
       "cfa_points": 15,
       "cfa_order": 7
     }
