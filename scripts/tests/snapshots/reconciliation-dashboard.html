<h2>Valuation Reconciliation Dashboard</h2>
<p class="text-secondary">All methodologies synchronized to single source: <code>data/market_data_current.json</code> | Last Updated: <strong>2025-10-21 06:27 UTC</strong></p>
<table>
    <thead>
        <tr>
            <th>Methodology</th>
            <th class="text-align-right">Target Price</th>
            <th class="text-align-right">Return vs Spot</th>
            <th class="text-align-right">Probability Weight</th>
            <th>Data Source</th>
            <th>Last Run</th>
        </tr>
    </thead>
    <tbody>
<tr>
    <td><strong>Current Spot</strong></td>
    <td class="text-align-right">$47.13</td>
    <td class="text-align-right">—</td>
    <td class="text-align-right">—</td>
    <td>NASDAQ Close (Oct 20, 2025)</td>
    <td>2025-10-21 06:27 UTC</td>
</tr>
<tr class="row-highlight-yellow">
    <td><strong>Wilson 95% Upper</strong></td>
<<<<<<< HEAD
    <td class="text-align-right">$52.03</td>
    <td class="text-align-right">+13.4%</td>
=======
    <td class="text-align-right">$48.70</td>
    <td class="text-align-right">+3.3%</td>
>>>>>>> 773d1ec7
    <td class="text-align-right">74% / 26%</td>
    <td><a href="analysis/probability_weighted_valuation.py" target="_blank" rel="noopener noreferrer">analysis/probability_weighted_valuation.py</a></td>
    <td>2025-10-21 06:27 UTC</td>
</tr>
<tr>
    <td><strong>IRC Blended (60/10/30)</strong></td>
    <td class="text-align-right">$50.97</td>
    <td class="text-align-right">+8.1%</td>
    <td class="text-align-right">RIM 60%, DDM 10%, Rel 30%</td>
    <td><a href="analysis/RESIDUAL_INCOME_VALUATION.md" target="_blank" rel="noopener noreferrer">analysis/RESIDUAL_INCOME_VALUATION.md</a></td>
    <td>2025-10-21 06:27 UTC</td>
</tr>
<tr>
    <td><strong>Regression (7-peer)</strong></td>
    <td class="text-align-right">$54.71</td>
    <td class="text-align-right">+16.1%</td>
    <td class="text-align-right">n=7, R²=0.66</td>
    <td><a href="analysis/valuation_bridge_final.py" target="_blank" rel="noopener noreferrer">analysis/valuation_bridge_final.py</a></td>
    <td>2025-10-21 06:27 UTC</td>
</tr>
<tr>
    <td><strong>Normalized (Gordon Growth)</strong></td>
    <td class="text-align-right">$39.34</td>
    <td class="text-align-right">-16.5%</td>
    <td class="text-align-right">NCO 42.8 bps, ROTE 10.21%</td>
    <td><a href="analysis/valuation_bridge_final.py" target="_blank" rel="noopener noreferrer">analysis/valuation_bridge_final.py</a></td>
    <td>2025-10-21 06:27 UTC</td>
</tr>
<tr class="row-highlight-blue">
    <td><strong>Market-Implied</strong></td>
    <td class="text-align-right">$47.13</td>
    <td class="text-align-right">+0.0%</td>
    <td class="text-align-right">60.9% / 39.1%</td>
    <td><a href="analysis/probability_weighted_valuation.py" target="_blank" rel="noopener noreferrer">analysis/probability_weighted_valuation.py</a></td>
    <td>2025-10-21 06:27 UTC</td>
</tr>
<tr>
    <td><strong>Monte Carlo Median</strong></td>
    <td class="text-align-right">$48.92</td>
    <td class="text-align-right">+3.8%</td>
    <td class="text-align-right">10K runs, 95% CI $37-$62</td>
    <td><a href="CATY_14_monte_carlo_valuation.html" target="_blank" rel="noopener noreferrer">CATY_14_monte_carlo_valuation.html</a></td>
    <td>2025-10-21 06:27 UTC</td>
</tr>
    </tbody>
</table>
<div class="metric-card metric-card-gold margin-top-20">
    <div class="metric-label">Reconciliation Status</div>
    <div class="metric-value">✅ ALL CHECKS PASS</div>
    <div class="metric-subtext">Validated by: <code>analysis/reconciliation_guard.py</code> | Pre-commit hook: <code>.git/hooks/pre-commit</code> | CI: <code>.github/workflows/reconciliation-guard.yml</code> | Tolerance: ±$0.50 | Last Run: 2025-10-21 06:27 UTC</div>
</div>
<p class="text-note">
    <strong>Proof of Synchronization:</strong> All target prices are generated from <code>data/market_data_current.json</code> via <code>scripts/build_site.py</code>. Automated validation blocks commits if published numbers diverge from calculated values. Run <code>python3 analysis/reconciliation_guard.py</code> to verify integrity.
</p><|MERGE_RESOLUTION|>--- conflicted
+++ resolved
@@ -22,13 +22,8 @@
 </tr>
 <tr class="row-highlight-yellow">
     <td><strong>Wilson 95% Upper</strong></td>
-<<<<<<< HEAD
-    <td class="text-align-right">$52.03</td>
-    <td class="text-align-right">+13.4%</td>
-=======
     <td class="text-align-right">$48.70</td>
     <td class="text-align-right">+3.3%</td>
->>>>>>> 773d1ec7
     <td class="text-align-right">74% / 26%</td>
     <td><a href="analysis/probability_weighted_valuation.py" target="_blank" rel="noopener noreferrer">analysis/probability_weighted_valuation.py</a></td>
     <td>2025-10-21 06:27 UTC</td>
