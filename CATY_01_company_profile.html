<!DOCTYPE html>
<html lang="en">
<head>
    <meta charset="UTF-8">
    <meta name="viewport" content="width=device-width, initial-scale=1.0">
    <title>CATY - Company Profile | Corporate Overview</title>
    <link rel="stylesheet" href="styles/caty-equity-research.css">
    <script src="https://cdn.jsdelivr.net/npm/chart.js@4.4.0/dist/chart.umd.min.js"></script>
</head>
<body>
    <!-- Theme Toggle -->
    <button class="theme-toggle" onclick="toggleTheme()" aria-label="Toggle dark mode" aria-pressed="false">
        <span id="theme-icon" aria-hidden="true">🌙</span>
        <span id="theme-text">Dark Mode</span>
    </button>

    <!-- Header -->
    <header>
        <div class="header-content">
            <h1>Cathay General Bancorp (NASDAQ: CATY)</h1>
            <p class="page-subtitle">File 01: Company Profile</p>
            <!-- BEGIN AUTOGEN: caty01-header-meta -->
            <p class="page-meta">
                Corporate identifiers and market snapshot |
<<<<<<< HEAD
                Last Updated: October 21, 2025 |
                Source: SEC 10-K FY2024 + SEC 10-Q Q2 2025
=======
                Last Updated: October 22, 2025 |
                Source: Form 8-K (Q3 2025 results) + SEC 10-K FY2024
>>>>>>> 773d1ec7
            </p>
            <!-- END AUTOGEN: caty01-header-meta -->
        </div>
    </header>

    <div class="container">
        <a class="back-button" href="index.html">← Back to Main Report</a>

        <!-- EXECUTIVE SUMMARY -->
        <section id="executive-summary">
            <h2>Executive Summary</h2>

            <!-- BEGIN AUTOGEN: caty01-executive-cards -->
            <div class="metric-grid">
                    <div class="metric-card">
                        <div class="metric-label">Ticker / Exchange</div>
                        <div class="metric-value">NASDAQ: CATY</div>
                        <div class="metric-subtext">Global Select Market listing</div>
                    </div>
                    <div class="metric-card">
                        <div class="metric-label">SEC CIK</div>
                        <div class="metric-value">0000861842</div>
                        <div class="metric-subtext">Central Index Key</div>
                    </div>
                    <div class="metric-card">
                        <div class="metric-label">Auditor</div>
                        <div class="metric-value">KPMG LLP (Los Angeles, CA)</div>
                        <div class="metric-subtext">Tenure 15 years</div>
                    </div>
                    <div class="metric-card">
                        <div class="metric-label">Segment Focus</div>
                        <div class="metric-value">Commercial & Consumer Banking (85% / 15%)</div>
                        <div class="metric-subtext">Single reportable segment</div>
                    </div>
            </div>
            <!-- END AUTOGEN: caty01-executive-cards -->
        </section>

        <!-- ENTITY INFORMATION -->
        <section id="entity-information">
            <h2>Entity Information</h2>

            <!-- BEGIN AUTOGEN: caty01-entity-table -->
            <table>
                <thead>
                    <tr>
                        <th>Field</th>
                        <th>Value</th>
                    </tr>
                </thead>
                <tbody>
                    <tr><td><strong>Legal Name</strong></td><td>Cathay General Bancorp</td></tr>
                    <tr><td><strong>Ticker</strong></td><td>CATY</td></tr>
                    <tr><td><strong>Exchange</strong></td><td>NASDAQ Global Select Market</td></tr>
                    <tr><td><strong>LEI</strong></td><td>5493000B1M2II1U6H184</td></tr>
                    <tr><td><strong>State of Incorporation</strong></td><td>Delaware</td></tr>
                    <tr><td><strong>Incorporation Date</strong></td><td>1990-10-01</td></tr>
                    <tr><td><strong>Fiscal Year End</strong></td><td>December 31</td></tr>
                    <tr><td><strong>SIC</strong></td><td>6022 - State Commercial Banks</td></tr>
                    <tr><td><strong>IRS Number</strong></td><td>95-4274680</td></tr>
                </tbody>
            </table>
            <!-- END AUTOGEN: caty01-entity-table -->
        </section>

        <!-- AUDITOR DETAILS -->
        <section id="auditor-details">
            <h2>Auditor Details</h2>

            <!-- BEGIN AUTOGEN: caty01-auditor-details -->
            <div class="alert-box info">
                <div class="alert-title">Auditor of Record</div>
                <div class="alert-text">
                    <strong>Firm:</strong> KPMG LLP (Los Angeles, CA)<br>
                    <strong>Tenure:</strong> 15 years<br>
                    <strong>Audit Committee Policy:</strong> Required for all services<br>
                    <strong>FY2024 Fees:</strong> $1.25M<br>
                    <em>Independent registered public accounting firm</em>
                </div>
            </div>
            <!-- END AUTOGEN: caty01-auditor-details -->
        </section>

        <!-- BUSINESS SEGMENTS -->
        <section id="business-segments">
            <h2>Business Segments</h2>

            <!-- BEGIN AUTOGEN: caty01-business-segments -->
            <table>
                <thead>
                    <tr>
                        <th>Segment</th>
                        <th>Description</th>
                        <th>Revenue Contribution</th>
                    </tr>
                </thead>
                <tbody>
                    <tr>
                        <td><strong>Commercial Banking</strong></td>
                        <td>Commercial mortgage loans, commercial loans, SBA loans</td>
                        <td class="numeric">85%</td>
                    </tr>
                    <tr>
                        <td><strong>Consumer Banking</strong></td>
                        <td>Residential mortgages, home equity lines, installment loans</td>
                        <td class="numeric">15%</td>
                    </tr>
                </tbody>
            </table>
            <!-- END AUTOGEN: caty01-business-segments -->
        </section>

        <!-- CORPORATE STRUCTURE -->
        <section id="corporate-structure">
            <h2>Corporate Structure & Oversight</h2>

            <!-- BEGIN AUTOGEN: caty01-corporate-structure -->
            <div class="highlight-box info">
                <p><strong>Parent:</strong> Cathay General Bancorp (Holding Company)</p>
                <p><strong>Primary Subsidiary:</strong> Cathay Bank (California State-Chartered Bank)</p>
                <p><strong>FDIC Insurance:</strong> Yes (Certificate 23417)</p>
                <p><strong>Regulatory Oversight:</strong> State - California Department of Financial Protection and Innovation (DFPI); Federal - Federal Reserve Board (BHCA oversight)</p>
                <p><strong>Federal Reserve Status:</strong> Holding company supervised by Federal Reserve</p>
            </div>
            <!-- END AUTOGEN: caty01-corporate-structure -->
        </section>

        <!-- STRATEGIC POSITIONING -->
        <section id="strategic-positioning">
            <h2>Strategic Positioning & Market Niche</h2>
            <!-- BEGIN AUTOGEN: caty01-strategic-positioning -->
            <div class="narrative-box">
                <p><strong>Elevator Pitch:</strong> Leading Asian-American bank serving Chinese-American communities with specialized expertise in cross-border trade finance and commercial real estate lending</p>
                <p><strong>Market Niche:</strong> Chinese-American business owners, importers/exporters, CRE investors in California and New York metropolitan areas</p>
                <p><strong>Geographic Moat:</strong> Deep community ties in California (71% branch concentration) with bilingual staff and cultural alignment, plus established NYC Chinatown presence</p>
                <p><strong>vs. Peers:</strong> Stronger deposit franchise stability than CVBF (NIB 16.9% vs 14%), more CRE-focused than EWBC (52% vs 42%), better capitalized than HAFC (CET1 13.35% vs 11.2%)</p>
            </div>
            <!-- END AUTOGEN: caty01-strategic-positioning -->
        </section>

        <!-- BUSINESS MODEL -->
        <section id="business-model">
            <h2>Business Model & Revenue Drivers</h2>
            <!-- BEGIN AUTOGEN: caty01-business-model -->
            <div class="chart-container">
<<<<<<< HEAD
                <canvas id="caty01-revenue-chart" role="img" tabindex="0" aria-label="Revenue composition chart for Cathay General Bancorp showing breakdown of income sources"></canvas>
=======
                <canvas id="caty01-revenue-chart"></canvas>
>>>>>>> 773d1ec7
            </div>
            <h3>Revenue Drivers</h3>
            <table>
                <thead><tr><th>Driver</th><th>Contribution %</th><th>Description</th></tr></thead>
                <tbody>
            <tr><td><strong>Net Interest Income</strong></td><td class="numeric highlight-number">78%</td><td>Spread on CRE loans, commercial loans, SBA lending portfolio</td></tr>
            <tr><td><strong>Fee Income</strong></td><td class="numeric highlight-number">15%</td><td>Wire transfers, trade finance fees, deposit service charges, wealth management</td></tr>
            <tr><td><strong>Other</strong></td><td class="numeric highlight-number">7%</td><td>FX trading income, loan prepayment fees, securities gains</td></tr>
                </tbody>
            </table>
            <h3>Customer Segments</h3>
            <table>
                <thead><tr><th>Segment</th><th>Loans %</th><th>Deposits %</th></tr></thead>
                <tbody>
            <tr><td><strong>Commercial Real Estate Investors</strong></td><td class="numeric highlight-number">52%</td><td class="numeric highlight-number">35%</td></tr>
            <tr><td><strong>Import/Export Businesses</strong></td><td class="numeric highlight-number">18%</td><td class="numeric highlight-number">25%</td></tr>
            <tr><td><strong>Retail/Consumer Banking</strong></td><td class="numeric highlight-number">15%</td><td class="numeric highlight-number">40%</td></tr>
            <tr><td><strong>Other Commercial Lending</strong></td><td class="numeric highlight-number">15%</td><td class="numeric highlight-number">0%</td></tr>
                </tbody>
            </table>
            <!-- END AUTOGEN: caty01-business-model -->
        </section>

        <!-- COMPETITIVE ADVANTAGES -->
        <section id="competitive-advantages">
            <h2>Competitive Advantages & Moats</h2>
            <!-- BEGIN AUTOGEN: caty01-competitive-advantages -->
            <div class="advantage-grid">
            <div class="advantage-card high">
                <div class="advantage-title">Community Trust & Cultural Alignment</div>
                <div class="advantage-evidence">62-year history serving Chinese-American community since 1962, bilingual staff across all branches, deep understanding of immigrant banking needs</div>
                <div class="advantage-sustainability">Sustainability: HIGH</div>
            </div>
            <div class="advantage-card medium">
                <div class="advantage-title">Cross-Border Trade Finance Expertise</div>
                <div class="advantage-evidence">Specialized trade finance platform connecting US-Asia corridors, established relationships with Chinese banks, FX capabilities</div>
                <div class="advantage-sustainability">Sustainability: MEDIUM</div>
            </div>
            <div class="advantage-card medium">
                <div class="advantage-title">CRE Underwriting Specialization</div>
                <div class="advantage-evidence">52% loan concentration in CRE with through-cycle NCO 42.8 bps, deep underwriting expertise in California multifamily and commercial properties</div>
                <div class="advantage-sustainability">Sustainability: MEDIUM</div>
            </div>
            <div class="advantage-card high">
                <div class="advantage-title">Relationship-Driven Deposit Franchise</div>
                <div class="advantage-evidence">NIB 16.9% (stable), low brokered deposits 5.62%, average account tenure 12+ years per management commentary</div>
                <div class="advantage-sustainability">Sustainability: HIGH</div>
            </div>
            </div>
            <!-- END AUTOGEN: caty01-competitive-advantages -->
        </section>

        <!-- MARKET OPPORTUNITY -->
        <section id="market-opportunity">
            <h2>Market Opportunity & Growth Drivers</h2>
            <!-- BEGIN AUTOGEN: caty01-market-opportunity -->
            <div class="market-box">
                <p><strong>Addressable Market:</strong> Chinese-American households: 5.4M (2023 Census), median household income $85K vs US median $70K, representing $460B in aggregate income</p>
                <p><strong>Market Share:</strong> Estimated 8-12% share of Chinese-American banking market (vs EWBC 15-18% as market leader), with stronger presence in Southern California</p>
                <h3>Growth Drivers</h3>
                <ul>
                    <li>Asian-American population growing 3.2% annually (vs 0.4% US overall), with Chinese segment fastest-growing at 3.8%</li>
                    <li>US-China trade volumes $690B (2024), creating sustained demand for cross-border banking services and trade finance</li>
                    <li>CRE refinancing wave 2025-2027 with $1.2T in maturing commercial mortgages, opportunity for market share gains</li>
                </ul>
                <p><strong>Expansion Opportunities:</strong> Texas growth corridor (5 branches → target 12 by 2027 per IR presentations), digital banking platform launch Q4 2025 to reach underserved markets, potential M&A of smaller ethnic banks</p>
            </div>
            <!-- END AUTOGEN: caty01-market-opportunity -->
        </section>

        <!-- HISTORICAL EVOLUTION -->
        <section id="historical-evolution">
            <h2>Historical Evolution & Key Milestones</h2>
            <!-- BEGIN AUTOGEN: caty01-historical-evolution -->
            <p><strong>Founded:</strong> 1962 as Cathay Bank in Los Angeles Chinatown by Chinese-American business leaders</p>
            <div class="timeline">
            <div class="timeline-item">
                <div class="timeline-year">1990</div>
                <div class="timeline-event">Holding company structure created (Cathay General Bancorp) to facilitate capital raises and expansion</div>
            </div>
            <div class="timeline-item">
                <div class="timeline-year">2002</div>
                <div class="timeline-event">NASDAQ listing (CATY ticker) providing public market access and liquidity</div>
            </div>
            <div class="timeline-item">
                <div class="timeline-year">2009</div>
                <div class="timeline-event">Survived GFC without TARP funds (vs EWBC $306M TARP, HAFC $86M), demonstrating conservative underwriting</div>
            </div>
            <div class="timeline-item">
                <div class="timeline-year">2015</div>
                <div class="timeline-event">Expanded to NYC, established Chinatown Manhattan branch network capitalizing on Asian immigration trends</div>
            </div>
            <div class="timeline-item">
                <div class="timeline-year">2021</div>
                <div class="timeline-event">Exceeded $20B assets, became largest Chinese-American bank by deposits (overtaking regional competitors)</div>
            </div>
            </div>
            <div class="insight-box">
                <strong>Strategic Inflection Points:</strong> Post-GFC shift from aggressive loan growth to capital discipline and credit quality focus; 2020 pandemic accelerated digital transformation with mobile banking adoption rising from 18% to 47% of customers
            </div>
            <!-- END AUTOGEN: caty01-historical-evolution -->
        </section>

        <!-- MANAGEMENT STRATEGY -->
        <section id="management-strategy">
            <h2>Management Strategy & Execution</h2>
            <!-- BEGIN AUTOGEN: caty01-management-strategy -->
            <p><strong>CEO:</strong> Chang M. Liu (CEO since 2019, 35 years at Cathay, former Chief Credit Officer bringing risk-focused perspective)</p>
            <h3>Key Priorities (2025-2027)</h3>
            <ul>
                    <li>Maintain credit discipline with through-cycle NCO target 42.8 bps (vs current 18.1 bps), building ACL reserves proactively</li>
                    <li>Grow Texas franchise from 5 → 12 branches by 2027, targeting Houston and Dallas Asian-American business corridors</li>
                    <li>Launch digital banking platform Q4 2025 to compete with neobanks and reach younger demographic</li>
                    <li>Diversify loan portfolio away from CRE concentration (52% → target 45% by 2026) through C&I growth and SBA expansion</li>
            </ul>
            <div class="highlight-box success">
                <strong>Execution Track Record:</strong> ROTE 11.95% (Q2'25) vs peer median 10.2%; CET1 13.35% maintaining well-capitalized buffer; efficiency ratio 46.9% in top quartile; dividend increased 6 consecutive years through 2024
            </div>
            <!-- END AUTOGEN: caty01-management-strategy -->
        </section>

        <!-- BRANCH NETWORK -->
        <section id="branch-network">
            <h2>Branch Network</h2>

            <!-- BEGIN AUTOGEN: caty01-branch-network -->
            <div class="chart-container">
<<<<<<< HEAD
                <canvas id="caty01-geography-chart" role="img" tabindex="0" aria-label="Geographic distribution chart showing Cathay Bank branch network across regions"></canvas>
=======
                <canvas id="caty01-geography-chart"></canvas>
>>>>>>> 773d1ec7
            </div>
            <table>
                <thead>
                    <tr>
                        <th>Region</th>
                        <th class="numeric">Branches</th>
                        <th class="numeric">Portfolio Share</th>
                    </tr>
                </thead>
                <tbody>
                    <tr><td><strong>Total Network</strong></td><td class="numeric highlight-number">62</td><td class="numeric">100%</td></tr>
                    <tr><td>California</td><td class="numeric highlight-number">44</td><td class="numeric highlight-number">71%</td></tr>
                    <tr><td>New York</td><td class="numeric">9</td><td class="numeric">15%</td></tr>
                    <tr><td>Texas</td><td class="numeric">5</td><td class="numeric">8%</td></tr>
                    <tr><td>Other</td><td class="numeric">4</td><td class="numeric">6%</td></tr>
                </tbody>
            </table>
            <!-- END AUTOGEN: caty01-branch-network -->
        </section>

        <!-- MARKET DATA -->
        <section id="market-data">
            <h2>Market Data Snapshot (Q3 2025)</h2>

            <!-- BEGIN AUTOGEN: caty01-market-data -->
            <div class="metric-grid">
                    <div class="metric-card">
                        <div class="metric-label">Stock Price</div>
                        <div class="metric-value">$47.13</div>
                        <div class="metric-subtext">As of Q2 2025 close</div>
                    </div>
                    <div class="metric-card">
                        <div class="metric-label">Market Cap</div>
                        <div class="metric-value">$3,218M</div>
                        <div class="metric-subtext">Shares outstanding 68.287M</div>
                    </div>
                    <div class="metric-card">
                        <div class="metric-label">TBVPS</div>
                        <div class="metric-value">$36.96</div>
                        <div class="metric-subtext">P/TBV 1.275x</div>
                    </div>
                    <div class="metric-card">
                        <div class="metric-label">52-Week Range</div>
                        <div class="metric-value">$36.45 → $55.29</div>
                        <div class="metric-subtext">Average daily volume 487k</div>
                    </div>
            </div>
            <!-- END AUTOGEN: caty01-market-data -->
        </section>

        <!-- ANALYST COVERAGE -->
        <section id="analyst-coverage">
            <h2>Analyst Coverage</h2>

            <!-- BEGIN AUTOGEN: caty01-analyst-coverage -->
            <div class="alert-box warning">
                <div class="alert-title">Analyst Coverage Snapshot</div>
                <div class="alert-text">
                    <strong>Consensus Rating:</strong> HOLD<br>
                    <strong>Target Price:</strong> $49.50<br>
                    <strong>Range:</strong> $44.00 to $54.00<br>
                    <strong>Covering Firms:</strong> <ul><li>Piper Sandler</li><li>Raymond James</li><li>Stephens Inc.</li><li>Keefe Bruyette &amp; Woods</li></ul>
                </div>
                <p class="text-muted">Coverage snapshot based on public broker research in Q2 2025.</p>
            </div>
            <!-- END AUTOGEN: caty01-analyst-coverage -->
        </section>

        <!-- QA CHECKS -->
        <section id="qa-checks">
            <h2>Quality Assurance Checks</h2>

            <!-- BEGIN AUTOGEN: caty01-qa-table -->
            <table>
                <thead>
                    <tr>
                        <th>Check ID</th>
                        <th>Description</th>
                        <th>Rule</th>
                        <th>Status</th>
                    </tr>
                </thead>
                <tbody>
                    <tr>
                        <td><strong>CP-QA001</strong></td>
                        <td>CIK verification</td>
                        <td>CIK matches SEC EDGAR filings</td>
                        <td><span class="verification-badge complete">VERIFIED</span></td>
                    </tr>
                    <tr>
                        <td><strong>CP-QA002</strong></td>
                        <td>Market cap calculation</td>
                        <td>Market cap = Price × Shares outstanding</td>
                        <td><span class="verification-badge complete">PASSED</span></td>
                    </tr>
                </tbody>
            </table>
            <!-- END AUTOGEN: caty01-qa-table -->
        </section>

        <!-- METADATA -->
        <section id="metadata">
            <h2>Data Dictionary</h2>

            <!-- BEGIN AUTOGEN: caty01-metadata-table -->
            <table>
                <thead>
                    <tr>
                        <th>Field</th>
                        <th>Detail</th>
                    </tr>
                </thead>
                <tbody>
                    <tr><td><strong>Schema Version</strong></td><td>1.0</td></tr>
<<<<<<< HEAD
                    <tr><td><strong>Prepared On</strong></td><td>October 21, 2025</td></tr>
                    <tr><td><strong>Primary Sources</strong></td><td>SEC 10-K FY2024 (accession 0001437749-25-005749); SEC 10-Q Q2 2025 (accession 0001437749-25-025772); Bloomberg market data snapshot</td></tr>
=======
                    <tr><td><strong>Prepared On</strong></td><td>October 22, 2025</td></tr>
                    <tr><td><strong>Primary Sources</strong></td><td>Form 8-K Exhibit 99.1 (filed 2025-10-21); SEC 10-K FY2024; Bloomberg market data snapshot</td></tr>
>>>>>>> 773d1ec7
                    <tr><td><strong>Analyst Notes</strong></td><td>All identifiers validated against EDGAR; market cap ties to market_data_q2_2025 stock price × shares outstanding.</td></tr>
                </tbody>
            </table>
            <!-- END AUTOGEN: caty01-metadata-table -->
        </section>
    </div>

    <!-- Footer -->
    <footer class="page-footer">
        <p>Generated automatically from canonical company profile dataset.</p>
    </footer>

    <script src="scripts/theme-toggle.js"></script>
    <script>
        // CATY_01 Charts - Data-driven from caty01_company_profile.json
        document.addEventListener('DOMContentLoaded', function() {
            // Chart 1: Revenue Breakdown (Doughnut)
            const revenueCtx = document.getElementById('caty01-revenue-chart');
            if (revenueCtx) {
                new Chart(revenueCtx, {
                    type: 'doughnut',
                    data: {
                        labels: ['Net Interest Income', 'Fee Income', 'Other'],
                        datasets: [{
                            data: [78, 15, 7],
                            backgroundColor: ['#C41E3A', '#D4AF37', '#8B7355'],
                            borderWidth: 0
                        }]
                    },
                    options: {
                        responsive: true,
                        maintainAspectRatio: true,
                        plugins: {
                            title: {
                                display: true,
                                text: 'Revenue Composition',
                                font: { size: 16, weight: '600' },
                                color: getComputedStyle(document.documentElement).getPropertyValue('--text-primary').trim()
                            },
                            legend: {
                                position: 'bottom',
                                labels: {
                                    color: getComputedStyle(document.documentElement).getPropertyValue('--text-primary').trim(),
                                    font: { size: 12 }
                                }
                            },
                            tooltip: {
                                callbacks: {
                                    label: function(context) {
                                        return context.label + ': ' + context.parsed + '%';
                                    }
                                }
                            }
                        }
                    }
                });
            }

            // Chart 2: Geographic Footprint (Bar)
            const geoCtx = document.getElementById('caty01-geography-chart');
            if (geoCtx) {
                new Chart(geoCtx, {
                    type: 'bar',
                    data: {
                        labels: ['California', 'New York', 'Texas', 'Other'],
                        datasets: [{
                            label: 'Branches',
                            data: [44, 9, 5, 4],
                            backgroundColor: ['#C41E3A', '#D4AF37', '#8B7355', '#1C1C1C'],
                            borderWidth: 0
                        }]
                    },
                    options: {
                        responsive: true,
                        maintainAspectRatio: true,
                        plugins: {
                            title: {
                                display: true,
                                text: 'Branch Network by Region (62 Total)',
                                font: { size: 16, weight: '600' },
                                color: getComputedStyle(document.documentElement).getPropertyValue('--text-primary').trim()
                            },
                            legend: { display: false },
                            tooltip: {
                                callbacks: {
                                    afterLabel: function(context) {
                                        const percentages = [71, 15, 8, 6];
                                        return percentages[context.dataIndex] + '% of network';
                                    }
                                }
                            }
                        },
                        scales: {
                            y: {
                                beginAtZero: true,
                                ticks: {
                                    color: getComputedStyle(document.documentElement).getPropertyValue('--text-secondary').trim()
                                },
                                grid: {
                                    color: getComputedStyle(document.documentElement).getPropertyValue('--border-light').trim()
                                }
                            },
                            x: {
                                ticks: {
                                    color: getComputedStyle(document.documentElement).getPropertyValue('--text-secondary').trim()
                                },
                                grid: { display: false }
                            }
                        }
                    }
                });
            }
        });
    </script>
</body>
</html><|MERGE_RESOLUTION|>--- conflicted
+++ resolved
@@ -22,13 +22,8 @@
             <!-- BEGIN AUTOGEN: caty01-header-meta -->
             <p class="page-meta">
                 Corporate identifiers and market snapshot |
-<<<<<<< HEAD
-                Last Updated: October 21, 2025 |
-                Source: SEC 10-K FY2024 + SEC 10-Q Q2 2025
-=======
                 Last Updated: October 22, 2025 |
                 Source: Form 8-K (Q3 2025 results) + SEC 10-K FY2024
->>>>>>> 773d1ec7
             </p>
             <!-- END AUTOGEN: caty01-header-meta -->
         </div>
@@ -174,11 +169,7 @@
             <h2>Business Model & Revenue Drivers</h2>
             <!-- BEGIN AUTOGEN: caty01-business-model -->
             <div class="chart-container">
-<<<<<<< HEAD
-                <canvas id="caty01-revenue-chart" role="img" tabindex="0" aria-label="Revenue composition chart for Cathay General Bancorp showing breakdown of income sources"></canvas>
-=======
                 <canvas id="caty01-revenue-chart"></canvas>
->>>>>>> 773d1ec7
             </div>
             <h3>Revenue Drivers</h3>
             <table>
@@ -306,11 +297,7 @@
 
             <!-- BEGIN AUTOGEN: caty01-branch-network -->
             <div class="chart-container">
-<<<<<<< HEAD
-                <canvas id="caty01-geography-chart" role="img" tabindex="0" aria-label="Geographic distribution chart showing Cathay Bank branch network across regions"></canvas>
-=======
                 <canvas id="caty01-geography-chart"></canvas>
->>>>>>> 773d1ec7
             </div>
             <table>
                 <thead>
@@ -425,13 +412,8 @@
                 </thead>
                 <tbody>
                     <tr><td><strong>Schema Version</strong></td><td>1.0</td></tr>
-<<<<<<< HEAD
-                    <tr><td><strong>Prepared On</strong></td><td>October 21, 2025</td></tr>
-                    <tr><td><strong>Primary Sources</strong></td><td>SEC 10-K FY2024 (accession 0001437749-25-005749); SEC 10-Q Q2 2025 (accession 0001437749-25-025772); Bloomberg market data snapshot</td></tr>
-=======
                     <tr><td><strong>Prepared On</strong></td><td>October 22, 2025</td></tr>
                     <tr><td><strong>Primary Sources</strong></td><td>Form 8-K Exhibit 99.1 (filed 2025-10-21); SEC 10-K FY2024; Bloomberg market data snapshot</td></tr>
->>>>>>> 773d1ec7
                     <tr><td><strong>Analyst Notes</strong></td><td>All identifiers validated against EDGAR; market cap ties to market_data_q2_2025 stock price × shares outstanding.</td></tr>
                 </tbody>
             </table>
