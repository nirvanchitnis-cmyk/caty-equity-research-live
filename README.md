<<<<<<< HEAD
# CATY Equity Research Dashboard - CFA IRC-Level Automation Project

⚠️ **ACTIVE MAINTENANCE - OCTOBER 20, 2025** ⚠️

**PROJECT NUKE IN PROGRESS:** Converting index.html from hardcoded sections to 100% template-driven architecture. Site may show inconsistent data during this maintenance window (ETA: 3 hours). Live price integration complete ($47.00 Oct 20), now fixing all downstream instances.

**CFA IRC Team:** Expect temporary outages. Core data pipelines (DEF14A, governance, peer analysis) remain operational.

---

**Fully automated, audit-grade equity research dashboard for Cathay General Bancorp (NASDAQ: CATY)** that meets CFA Institute Research Challenge (IRC) standards. Every numeric claim traces to primary source APIs with full provenance metadata (source, XBRL tag, accession, timestamp). Zero manual drift permitted.

[![Live Site](https://img.shields.io/badge/Live%20Site-MAINTENANCE-yellow)](https://nirvanchitnis-cmyk.github.io/caty-equity-research-live/)
[![Automation](https://img.shields.io/badge/Status-Fixing%20Stale%20Data-red)](#automation-status)
[![Modules](https://img.shields.io/badge/Modules-17%2F17%20Complete-blue)](#module-status)

**Repository:** https://github.com/nirvanchitnis-cmyk/caty-equity-research-live
**Live Site:** https://nirvanchitnis-cmyk.github.io/caty-equity-research-live/
**Local Path:** `/Users/nirvanchitnis/Desktop/CATY_Clean`

---

## 🎯 Current Investment Thesis

### **HOLD Rating** - Expected Price: **$52.03 (+13.4%)**

**Current Price:** $45.89 (October 18, 2025)
**Wilson 95% Probability-Weighted:** 60.9% × $56.50 + 39.1% × $39.32 = **$52.03**

#### Valuation Framework Reconciliation:
| Method | Weight | Target | vs Spot | Methodology |
|--------|--------|--------|---------|-------------|
| **Wilson 95%** | — | **$52.03** | **+13.4%** | 60.9% Regression / 39.1% Normalized |
| **IRC Blended** | — | **$51.51** | **+12.2%** | 60% RIM / 10% Gordon / 30% Relative |
| **RIM (Residual Income)** | 60% | $50.08 | +9.1% | 3-stage with through-cycle NCO |
| **Gordon Growth (Normalized)** | 10% | $39.32 | -14.3% | COE 9.587%, g 2.5%, ROTE 10.21% |
| **Regression (Current Earnings)** | 30% | $56.50 | +23.1% | P/TBV = 0.0799 × ROTE + 0.6049 |
| **Monte Carlo Median** | — | $48.92 | +6.6% | 10,000-path simulation |

**Rating:** HOLD (+13.4% return within -10% to +15% threshold)

#### Key Investment Drivers:
1. **Through-Cycle NCO Normalization (42.8 bps)** - 17-year FDIC history (2008-2024) reduces normalized ROTE to 10.21%
2. **Elevated CRE Concentration (52.4%)** - Above peer median ~41%, office exposure tail risk
3. **NIM Compression Risk** - IB-Only Beta 60.4%, 100 bps Fed cuts → ~50 bps NIM impact
4. **Premium Valuation vs. Fundamentals** - P/TBV 1.269x vs normalized 1.087x

---

## 🏗️ Core Architecture

### Data Flow Pipeline

```
[SEC EDGAR XBRL API] ────┐
[FDIC Call Reports API] ─┼──→ [Python Ingestion] ──→ [JSON with Provenance] ──→ [build_site.py] ──→ [HTML Dashboard]
[Fed FR Y-9C] ───────────┘
```

### One-Command Refresh

```bash
python3 scripts/update_all_data.py
```

**Result:** Fetches SEC/FDIC data → Populates JSON → Rebuilds HTML → Validates → Logs audit trail (~6 seconds total)

### Key Scripts

| Script | Purpose | Input | Output |
|--------|---------|-------|--------|
| `scripts/fetch_sec_edgar.py` | XBRL parser with quarterly context filtering (80-100 day periods) | SEC EDGAR CIK 0000861842 | `data/caty##_*.json` |
| `scripts/fetch_fdic_data.py` | FDIC BankFind API integration | CERT 23417 (Cathay Bank) | `data/fdic_*.json` |
| `scripts/merge_data_sources.py` | Reconciliation engine, conflict detection (>1% threshold) | Multiple JSON sources | Merged JSON + warnings |
| `scripts/update_all_data.py` | Master orchestrator | — | Updates all data + rebuilds site |
| `scripts/build_site.py` | Template rendering engine | JSON files → HTML autogen sections | index.html + CATY_##_*.html |
| `scripts/sec_def14a_deterministic.py` | SEC EDGAR DEF14A fetcher (proxy statements) | 9 bank tickers | DEF14A HTML + manifest + provenance |
| `scripts/parse_def14a_minimal.py` | DEF14A governance fact extractor | DEF14A HTML files | `data/proxy/*_extracted.json` |
| `scripts/derek_def14a_verifier.py` | DEF14A audit verification (7-point checklist) | Run directory | Exit code 0/2 |

### Validation Stack

```bash
# Step 1: Regenerate dynamic HTML sections from JSON
python3 scripts/build_site.py

# Step 2: Validate published vs calculated targets (±$0.50 tolerance)
python3 analysis/reconciliation_guard.py

# Step 3: Check driver thresholds (NCO, deposit beta, Cook's D, probabilities, ESG COE)
python3 analysis/disconfirmer_monitor.py

# All must return exit code 0 before pushing to origin-live/main
```

**Pre-Commit Enforcement:** CI workflow blocks deployment if any validation fails.

---

## 📊 Automation Status

### 🎉 **17/17 Modules Complete (100% Automated)**

| Module | Title | Status | Hardcoded Numbers | API Sources |
|--------|-------|--------|-------------------|-------------|
| CATY_01 | Company Profile | ✅ COMPLETE | 0/42 | SEC EDGAR |
| CATY_02 | Income Statement | ✅ COMPLETE | 0/42 | SEC EDGAR XBRL |
| CATY_03 | Balance Sheet | ✅ COMPLETE | 0/77 | SEC EDGAR XBRL |
| CATY_04 | Cash Flow Statement | ✅ COMPLETE | 0/28 | SEC EDGAR XBRL |
| CATY_05 | NIM Decomposition | ✅ COMPLETE | 0/105 | SEC EDGAR + FDIC |
| CATY_06 | Deposits & Funding | ✅ COMPLETE | 0/31 | FDIC |
| CATY_07 | Credit Quality | ✅ COMPLETE | 0/74 | FDIC + XBRL |
| CATY_08 | CRE Exposure | ✅ COMPLETE | 0/58 | SEC EDGAR |
| CATY_09 | Capital & Liquidity | ✅ COMPLETE | 0/45 | SEC EDGAR |
| CATY_10 | Capital Actions | ✅ COMPLETE | 0/36 | SEC EDGAR |
| CATY_11 | Peer Analysis | ✅ COMPLETE | 0/120 | 9-Bank SEC API |
| CATY_12 | Valuation Model | ✅ COMPLETE | 0/87 | Calculated |
| CATY_13 | Residual Income Model | ✅ COMPLETE | 0/64 | Calculated |
| CATY_14 | Monte Carlo Simulation | ✅ COMPLETE | 0/231 | Calculated |
| CATY_15 | ESG Materiality | ✅ COMPLETE | 0/18 | Manual + Calculated |
| CATY_16 | COE Triangulation | ✅ COMPLETE | 0/52 | Calculated |
| CATY_17 | ESG KPI Dashboard | ✅ COMPLETE | 0/15 | Manual |

**Total:** 1,085 previously hardcoded numbers → **0 hardcoded** (100% elimination)

### Peer Bank API Integration (9 Banks)

| Ticker | Bank Name | SEC CIK | Status |
|--------|-----------|---------|--------|
| CATY | Cathay General Bancorp | 0000861842 | ✅ Primary |
| EWBC | East West Bancorp | 0000761940 | ✅ Automated |
| CVBF | CVB Financial Corp | 0000838723 | ✅ Automated |
| HAFC | Hanmi Financial Corp | 0001047093 | ✅ Automated |
| COLB | Columbia Banking System | 0000885275 | ✅ Automated |
| WAFD | WaFd Bank | 0000933136 | ✅ Automated |
| PPBI | Pacific Premier Bancorp | 0001031843 | ✅ Automated |
| BANC | Banc of California | 0001169770 | ✅ Automated |
| HOPE | Hope Bancorp | 0001584509 | ⚠️ Excluded (negative ROTE) |

---

## 📋 DEF14A Governance Pipeline (NEW - Oct 20, 2025)

**Objective:** Extract governance facts from proxy statements for CATY + peers to populate ESG/governance modules.

### Download Pipeline

```bash
python3 scripts/sec_def14a_deterministic.py \
  --tickers "CATY EWBC CVBF HAFC COLB WAFD BANC HOPE" \
  --user-agent "YourName/email@example.com" \
  --throttle 1.8
```

**Output:** DEF14A HTML files + manifest with SHA256 provenance

### Extraction Pipeline

```bash
python3 scripts/parse_def14a_minimal.py \
  --ticker CATY \
  --html evidence/raw/def14a/runs/.../DEF14A_CATY_*.html \
  --manifest evidence/raw/def14a/runs/.../manifest_def14a.json \
  --output data/proxy/CATY_2025_DEF14A_extracted.json
```

**Extracted Facts (7/8 banks, 87.5% success):**

| Bank | Board Size | CEO | Auditor | Pay Ratio |
|------|------------|-----|---------|-----------|
| CATY | 14 | Chang M. Liu | KPMG LLP | 56:1 |
| EWBC | 10 | Dominic Ng | KPMG LLP | 88:1 |
| CVBF | 8 | David A. Brager | KPMG LLP | 33:1 |
| HAFC | 11 | Bonita I. Lee | Crowe LLP | 29:1 |
| COLB | 11 | Clint E. Stein | Deloitte | 82:1 |
| BANC | 12 | Jared Wolff | KPMG LLP | 132:1 |
| HOPE | 12 | Kevin S. Kim | Crowe LLP | 45:1 |

**Schema:** `schemas/def14a.schema.json` (comprehensive governance structure)
**Confidence:** Board 90%, CEO 95%, Auditor 90%, Pay Ratio 85%

**Derek Audit:** ✅ 7/7 checks passed (User-Agent, throttle policy, SHA256 verification)

---

## 📁 File Structure
=======
# CATY — Equity Research Live

<!-- CANONICAL-REMINDER:BEGIN -->
## Canonical Reminder for All Agents (CATY) — v1.0 • 2025-10-22

**Non-negotiable:** We operate under canonical provenance. Integrity, clarity, and accountability govern this project.

| Modern standard / principle | Gospel anchor | Bridge (ethic → control) |
|---|---|---|
| **Control environment: integrity & ethical values** ([COSO]) | "Faithful in very little… faithful in much" (Luke 16:10); "Let your 'Yes' be yes" (Matt 5:37) | Tone-at-the-top = truthfulness + consistency. Ethical culture underpins reliable reporting. |
| **Risk assessment & planning** ([COSO], [ISA200]) | "Who builds a tower without first **counting the cost**?" (Luke 14:28) | Identify, analyze, and plan for risks before committing—budgeting, scenarios, materiality. |
| **Segregation of duties / two-person controls** ([COSO]) | Sent them out **two by two** (Mark 6:7); "two or three witnesses" (Matt 18:16) | Dual custody, maker–checker, approvals reduce error/fraud; corroboration matters. |
| **Audit evidence—sufficient & appropriate** ([AS1105]) | "The testimony of **two witnesses** is true." (John 8:17) | Corroboration > assertion. Reliability hierarchy & triangulation reflect the "two-witness" principle. |
| **Documentation / workpapers** ([AS1215]) | "I decided to write an **orderly account**…" (Luke 1:3–4) | Workpapers tell a complete, organized story so an independent reviewer can re-perform the logic. |
| **Monitoring & vigilance** ([COSO]) | "**Be on guard; be alert**." (Mark 13:33) | Ongoing/periodic evaluations and KPI reviews embody watchfulness. |
| **Independence / objectivity & due care** ([AS1000]) | "You **cannot serve two masters**." (Matt 6:24) | Freedom from conflicts + professional skepticism and judgment. |
| **ICFR & integrated audits** ([AS2201], [SOX404]) | "Render to Caesar…" (Mark 12:17) | Management designs/assesses controls; auditors opine on effectiveness. |
| **Information & communication** ([COSO], [AS1301]) | "Let your 'Yes' be yes…" (Matt 5:37) | Clear, timely, accurate communication—especially with audit committees—supports control effectiveness. |
| **Prudence + skepticism under pressure** | "Be **wise as serpents**, innocent as doves." (Matt 10:16) | Shrewd risk awareness with integrity—skeptical, not cynical. |

**Usage:** This table **must** remain in the public `README.md` of agent-facing repos. Do not paraphrase.
**Governance:** Changes require approval and version bump in this section.

<!-- Refs: authoritative links -->
[COSO]: https://www.coso.org/guidance-on-ic
[ISA200]: https://www.ibr-ire.be/docs/default-source/fr/documents/reglementation-et-publications/normes-et-recommandations/isa/isa-english-version/isa-200_en.pdf
[AS1105]: https://pcaobus.org/oversight/standards/auditing-standards/details/AS1105
[AS1215]: https://pcaobus.org/oversight/standards/auditing-standards/details/AS1215
[AS1000]: https://pcaobus.org/oversight/standards/auditing-standards/details/as-1000--general-responsibilities-of-the-auditor-in-conducting-an-audit
[AS2201]: https://pcaobus.org/oversight/standards/auditing-standards/details/AS2201
[AS1301]: https://pcaobus.org/oversight/standards/auditing-standards/details/AS1301
[SOX404]: https://www.sec.gov/info/smallbus/404guide.pdf
<!-- CANONICAL-REMINDER:END -->
>>>>>>> 773d1ec7

---

## CATY Equity Research Automation – Q3 2025 Operating Playbook

**Status (22 Oct 2025):** Site is live, publication gate currently **CLEAR**, valuation cards remain hidden under "NOT RATED" until refreshed Q3 inputs (deposit betas, COE, peer regression) are published alongside the sensitivity suite. Peer regression now runs on the eight-bank universe, and deposit betas are captured directly from inline XBRL via the new extractor. Remaining board asks (sensitivities, NIM bridge integration, evidence pack) are locked to the SLAs below.

Live dashboard: https://nirvanchitnis-cmyk.github.io/caty-equity-research-live/
Repository: https://github.com/nirvanchitnis-cmyk/caty-equity-research-live
Local root: `/Users/nirvanchitnis/caty-equity-research-live`

---

### 1. Board-Facing Snapshot

| Item | Current Position | Next Action & SLA |
|------|------------------|-------------------|
| **Rating** | **NOT RATED** (valuation cards show "Hidden until inputs final") | Reinstate within **24 h** of the Q3 10‑Q once sensitivities, COE, and deposit betas are refreshed |
| **Peer Regression** | 8-bank fit: P/TBV = 0.4812 + 0.0693×ROTE, R² = 0.599, Cook's D < 0.30 for all retained peers | Narrative + diagnostics embedded in Module 11; update coefficients immediately post filing |
| **Deposit Betas** | `data/deposit_beta_history.json` holds the latest three quarters from the new extractor | Wire history into the Q2→Q3→Normalized NIM bridge within **48 h** of the 10‑Q |
| **Sensitivities** | Table scaffolded (Δ columns marked TBA) | Calculate ΔNIM / ΔEPS / ΔFair Value within **24 h** of the filing using refreshed regression & COE |
| **Evidence Pack** | Core CATY files staged; expanded peer documents pending | Stage OPBK/BANC/COLB documents under `evidence/raw/` and link in UI before the gate flips |

Progress against these deliverables is tracked in `BOARD_RESUBMIT_PLAN.md`.

---

### 2. Since the Oct 22 Commit (`af3937f`)

* Peer regression rebuilt on the expanded universe (EWBC, CVBF, HAFC, COLB, WAFD, PPBI, BANC, OPBK) with refreshed prices and fundamentals (`data/caty11_peers_normalized.json`).
* Module 11 visuals and commentary now expose the updated slope/intercept, Cook's D metrics, and residuals (`CATY_11_peers_normalized.html`, `scripts/charts.js`).
* Added `scripts/extract_deposit_betas_q10.py` to parse average-balance tables from inline XBRL; output lands in `data/deposit_beta_history.json` and feeds Module 05.
* Publication gate upgraded to require ≥3 quarters of product-level deposit history before ratings can publish (`analysis/publication_gate.py`).
* NIM module now references the deposit-rate history metadata (latest interest-bearing rate, all-in rate, and DDA mix) pending bridge integration (`data/caty05_calculated_tables.json`).

---

### 3. Automation Flow

```
SEC Submissions API ─┐
FDIC BankFind / Call Reports ─┬─> scripts/fetch_*.py ─┐
Market data (stooq) ───────────┘                     │
                                                     ├─> data/*.json (with provenance tags)
Deposit beta extractor ─ scripts/extract_deposit_betas_q10.py ─┘

data/*.json ──> scripts/build_site.py ──> HTML modules + index.html
                                      └─> CI guardrails (reconciliation, disconfirmer, publication gate)
```
<<<<<<< HEAD
/Users/nirvanchitnis/Desktop/CATY_Clean/
│
├── index.html                          # Main dashboard (autogenerated sections)
├── CATY_01_company_profile.html        # Module 01
├── CATY_02_income_statement.html       # Module 02
├── CATY_03_balance_sheet.html          # Module 03
├── CATY_04_cash_flow.html              # Module 04
├── CATY_05_nim_decomposition.html      # Module 05
├── CATY_06_deposits_funding.html       # Module 06
├── CATY_07_loans_credit_quality.html   # Module 07
├── CATY_08_cre_exposure.html           # Module 08
├── CATY_09_capital_liquidity.html      # Module 09
├── CATY_10_capital_actions.html        # Module 10
├── CATY_11_peers_normalized.html       # Module 11
├── CATY_12_valuation_model.html        # Module 12
├── CATY_13_residual_income.html        # Module 13
├── CATY_14_monte_carlo.html            # Module 14
├── CATY_15_esg_materiality.html        # Module 15
├── CATY_16_coe_triangulation.html      # Module 16
├── CATY_17_esg_kpi.html                # Module 17
│
├── scripts/
│   ├── update_all_data.py              # Master orchestrator (one-command refresh)
│   ├── fetch_sec_edgar.py              # SEC EDGAR XBRL parser (CIK 0000861842)
│   ├── fetch_fdic_data.py              # FDIC BankFind API (CERT 23417)
│   ├── merge_data_sources.py           # Reconciliation engine
│   ├── build_site.py                   # Template rendering (JSON → HTML)
│   ├── generate_nco_history.py         # FDIC CSV → JSON for charts
│   ├── validate_print_pdf.py           # Headless Chrome PDF validation
│   ├── charts.js                       # Chart.js wrappers (theme-aware)
│   ├── theme-toggle.js                 # Dark mode + ARIA states
│   ├── sec_def14a_deterministic.py     # DEF14A fetcher (proxy statements)
│   ├── parse_def14a_minimal.py         # DEF14A governance extractor
│   ├── derek_def14a_verifier.py        # DEF14A audit verification
│   └── tests/
│       ├── test_build_site_snapshots.py
│       └── snapshots/                  # 8 golden HTML fragments
│
├── schemas/
│   └── def14a.schema.json              # DEF14A governance fact schema (JSON Schema Draft 2020-12)
│
├── data/
│   ├── proxy/
│   │   ├── CATY_2025_DEF14A.json       # Sample schema instance
│   │   ├── CATY_2025_DEF14A.ndjson     # Fact stream format
│   │   └── *_extracted.json            # Parsed governance facts (7 banks)
│   ├── market_data_current.json        # ⭐ SINGLE SOURCE OF TRUTH (spot price, targets)
│   ├── driver_inputs.json              # Disconfirmer thresholds (NCO, beta, Cook's D)
│   ├── executive_metrics.json          # Dashboard hero metrics
│   ├── module_metadata.json            # CATY_01-17 status badges
│   ├── valuation_methods.json          # Methodology metadata
│   ├── evidence_sources.json           # SHA256 hashes, SEC accessions
│   ├── fdic_nco_history.json           # 70 quarters NCO data (chart input)
│   ├── caty01_company_profile.json     # Module 01 data
│   ├── caty02_income_statement.json    # Module 02 data
│   ├── caty03_balance_sheet.json       # Module 03 data
│   ├── caty04_cash_flow.json           # Module 04 data
│   ├── caty05_calculated_tables.json   # Module 05 data
│   ├── caty06_deposits_funding.json    # Module 06 data
│   ├── caty07_credit_quality.json      # Module 07 data
│   ├── caty08_cre_exposure.json        # Module 08 data
│   ├── caty09_capital_liquidity.json   # Module 09 data
│   ├── caty10_capital_actions.json     # Module 10 data
│   ├── caty11_peers_normalized.json    # Module 11 data (9-bank peer data)
│   ├── caty12_calculated_tables.json   # Module 12 data
│   ├── caty13_residual_income.json     # Module 13 data
│   ├── caty14_monte_carlo.json         # Module 14 data
│   ├── caty15_esg_materiality.json     # Module 15 data
│   ├── caty16_coe_triangulation.json   # Module 16 data
│   ├── caty17_esg_kpi.json             # Module 17 data
│   └── data_quality_report.json        # Data quality metrics
│
├── analysis/
│   ├── reconciliation_guard.py         # Pre-commit hook (±$0.50 tolerance)
│   ├── disconfirmer_monitor.py         # Driver threshold validation (exit codes)
│   ├── probability_weighted_valuation.py  # Wilson bounds calculator
│   ├── valuation_bridge_final.py       # Regression + normalized paths
│   ├── nco_probability_analysis.py     # Through-cycle NCO scenarios
│   ├── ESG_MATERIALITY_MATRIX.md       # ESG quantification framework
│   └── PRE_COMMIT_HOOK_GUIDE.md        # Outlier justification (COLB exception)
│
├── logs/
│   └── automation_run.log              # Audit trail (append-only, UTC timestamps)
│
├── styles/
│   └── caty-equity-research.css        # 1,710 lines, 70+ utility classes
│
├── evidence/
│   ├── raw/
│   │   ├── def14a/
│   │   │   └── runs/                   # DEF14A proxy statements (8 banks)
│   │   │       ├── manifest_def14a.json    # SHA256 provenance (committed)
│   │   │       ├── extraction.log          # Audit trail (committed)
│   │   │       └── DEF14A_*.html           # 18MB HTML files (gitignored)
│   │   ├── CATY_2025Q2_10Q.pdf         # 8.4MB (excluded from git)
│   │   ├── CATY_2024_10K.pdf           # 11MB (excluded from git)
│   │   └── fdic_CATY_NTLNLSCOQR_timeseries.csv  # 70 quarters NCO
│   └── *.md                            # Methodology documentation
│
├── test_output/
│   ├── index.pdf                       # Headless Chrome PDF validation
│   └── CATY_12_valuation_model.pdf
│
├── README.md                           # This file
├── HANDOFF_NEXT_SESSION.md             # Session context (git-ignored)
├── .gitignore
└── .github/
    └── workflows/
        └── reconciliation-guard.yml    # CI: blocks deployment on validation failures
```

**Total:** 18 HTML files + ~50 infrastructure files

---

## 🔧 Data Provenance System

Every numeric claim includes:

```json
{
  "nii_millions": {
    "value": 181.221,
    "source": "SEC EDGAR 10-Q",
    "xbrl_tag": "us-gaap:InterestIncomeExpenseNet",
    "accession": "0001437749-25-025772",
    "fetch_timestamp": "2025-10-20T02:28:55Z",
    "period_end": "2025-06-30"
  }
}
```

**SHA256 Hashes:** All evidence files verified or marked `MISSING` (honest governance)

---

## 🚀 Automated Workflow

### Full Pipeline Refresh (Agent-Executable)

```bash
# Single command: Fetch all data, rebuild site, validate
python3 scripts/update_all_data.py

# Individual steps (if needed):
python3 scripts/fetch_sec_edgar.py      # SEC EDGAR XBRL data
python3 scripts/fetch_fdic_data.py      # FDIC Call Report data
python3 scripts/build_site.py           # Regenerate HTML from JSON
python3 analysis/reconciliation_guard.py  # Validate targets
python3 analysis/disconfirmer_monitor.py  # Check driver thresholds

# Commit and deploy
git add -A
git commit -m "Automated update: $(date)"
git push origin-live q3-prep-oct19:main
```

**All agents (Claude, Codex, future LLMs) can run this end-to-end. No manual intervention required.**

### Post-Earnings Workflow (After Q3 on Oct 21)

```bash
# 1. Wait for FDIC Q3 data (~late November)

# 2. Append to evidence/raw/fdic_CATY_NTLNLSCOQR_timeseries.csv
python3 scripts/generate_nco_history.py  # Regenerate chart data

# 3. Rerun probability analysis
python3 analysis/nco_probability_analysis.py
python3 analysis/probability_weighted_valuation.py

# 4. If Wilson bounds change, update driver_inputs.json

# 5. Full pipeline
python3 scripts/update_all_data.py

# 6. Validate and push
python3 analysis/reconciliation_guard.py
python3 analysis/disconfirmer_monitor.py
git add -A && git commit -m "Q3 data integrated" && git push origin-live q3-prep-oct19:main
```

---

## 🎨 Features

- ✅ **100% Automated** - All 17 modules wired to JSON (zero hardcoded numbers)
- ✅ **Dark/Light Mode** - localStorage persistence, theme-aware Chart.js
- ✅ **Interactive Charts** - Valuation comparison, NCO trend (70Q), peer scatter plot
- ✅ **Provenance Metadata** - SEC accessions, XBRL tags, fetch timestamps
- ✅ **Snapshot Tests** - Guards against manual HTML edits bypassing automation
- ✅ **Headless PDF Validation** - No GUI dependencies
- ✅ **Exit Code Enforcement** - CI blocks bad commits
- ✅ **Audit Trail** - `logs/automation_run.log` with UTC timestamps
- ✅ **9-Bank Peer API** - Automated SEC EDGAR fetch (EWBC, CVBF, HAFC, COLB, WAFD, PPBI, BANC, HOPE)
- ✅ **Responsive Design** - Mobile/tablet/desktop + print-ready CSS

---

## 📊 Key Metrics (as of Oct 18, 2025)

| Category | Metric | Value | Source |
|----------|--------|-------|--------|
| **Valuation** | Current Price | $45.89 | Market |
| | Wilson Expected | $52.03 (+13.4%) | 60.9% × $56.50 + 39.1% × $39.32 |
| | IRC Blended | $51.51 (+12.2%) | 60% RIM + 10% Gordon + 30% Relative |
| | Monte Carlo Median | $48.92 (+6.6%) | 10,000-path simulation |
| | P/TBV (Current) | 1.269x | Q2'25 10-Q |
| | P/TBV (Normalized) | 1.087x | Gordon Growth with 42.8 bps NCO |
| **Profitability** | ROTE (LTM) | 11.95% | Q2'25 10-Q |
| | Normalized ROTE | 10.21% | Through-cycle NCO 42.8 bps |
| | NIM | 3.27% | Q2'25 |
| | Efficiency Ratio | 46.9% | Q2'25 |
| **Credit** | NCO Rate (LTM) | 18.1 bps | Q2'25 10-Q |
| | Through-Cycle NCO | 42.8 bps | FDIC 2008-2024 (17 years) |
| | ACL / Loans | 0.88% | Q2'25 |
| | NPA / Assets | 0.30% | Q2'25 |
| **Deposits** | NIB % | 16.9% | Q2'25 |
| | IB-Only Beta | 60.4% | Q1'22 → Q2'25 |
| | All-In Beta | 50.7% | Q1'22 → Q2'25 |
| | Brokered % | 5.62% | FDIC (MODERATE) |
| **Risk** | CRE % of Loans | 52.4% | ELEVATED |
| | CET1 Ratio | 13.35% | Q2'25 |
| | TBVPS | $36.16 | Q2'25 |

---

## 🧪 Regression Analysis

**P/TBV vs ROTE (Positive ROTE Cohort, n=7):**

| Statistic | Value |
|-----------|-------|
| **Slope** | 0.0799 (each +1% ROTE → +0.080x P/TBV) |
| **Intercept** | 0.6049 |
| **R²** | 0.665 (Adjusted R² 0.616) |
| **p-value** | 0.0135 (significant at 5% level) |
| **Peers** | EWBC, CVBF, HAFC, COLB, WAFD, PPBI, BANC |
| **Exclusions** | HOPE (negative ROTE), PFBC (incomplete XBRL), median rows |

**Risk Controls:**
- Cook's Distance monitoring (COLB = 4.03, documented exception in `driver_inputs.json`)
- Jackknife analysis for regression stability
- Outlier injection tests documented in `evidence/PEER_REGRESSION_METHODOLOGY.md`

---

## 🧭 Technical Details

### XBRL Context Bug (SOLVED)

**Problem:** SEC EDGAR XBRL files contain multiple contexts (quarterly/YTD/annual)
**Solution:** Filter for 80-100 day duration periods (quarterly) in `extract_fact()`
**Before:** NII $333.9M (YTD 6-month) ❌
**After:** NII $181.22M (Q2 quarterly) ✅

### Template System

- **Config:** `data/module_sections.json` defines all autogen sections
- **Markers:** `<!-- BEGIN AUTOGEN: marker-name -->` ... `<!-- END AUTOGEN: marker-name -->`
- **Engine:** `scripts/build_site.py` renders placeholders from JSON context
- **Sources:** market, valuation, executive, caty##_tables, module metadata

### Disconfirmer Monitoring (Exit Code Logic)

| Exit Code | Meaning | Action |
|-----------|---------|--------|
| **0** | All drivers within tolerance | ✅ Safe to commit |
| **1** | Threshold breached | ⚠️ Alert/block deployment |

**Monitored Drivers:**
1. **NCO:** 45.8 bps threshold (42.8 + 3.0 CRE premium)
2. **Deposit Beta:** 0.45 (3-month rolling)
3. **Cook's D:** 1.0 (COLB = 4.03 documented exception)
4. **Probability Divergence:** 40 ppts (Wilson vs market-implied)
5. **ESG COE Premium:** +25 bps governance adjustment

---

## 🔒 Brand Compliance

| Asset | Value | Usage |
|-------|-------|-------|
| **Cathay Red** | `#C41E3A` | Primary brand color |
| **Cathay Gold** | `#D4AF37` | Accent color |
| **Off-Black** | `#1C1C1C` | NOT #000000 |
| **Off-White** | `#F8F8F6` | NOT #FFFFFF |
| **Gradients** | ❌ Prohibited | (except Executive Dashboard) |

---

## 🌱 ESG Integration

| Document | Purpose |
|----------|---------|
| `analysis/ESG_MATERIALITY_MATRIX.md` | Quantifies E/S/G pillars → valuation levers |
| `evidence/CLIMATE_RISK_CRE_PORTFOLIO.md` | 2°C transition scenario (-0.7% NAV) |
| `evidence/SOCIAL_IMPACT_COMMUNITY_BANKING_MOAT.md` | +$1.15-1.50/share franchise value |
| `evidence/COE_TRIANGULATION.md` | +30 bps COE governance adjustment |

---

## 🚨 Critical Warnings

### ⚠️ DO NOT:
- Hardcode spot prices, timestamps, or target values
- Create manual HTML sections (use `build_site.py`)
- Add placeholders ("TBD", "TODO") without approval
- Skip validation pipeline before committing
- Build décor that looks automated but isn't

### ✅ ALWAYS:
- Run full automation pipeline before committing
- Check exit codes (must all be 0)
- Update JSON files, not HTML directly
- Commit with descriptive messages showing automation changes
- Test headlessly (no GUI dependencies)

---

## 📝 Audit Trail

- **Code Audit:** Comprehensive review completed October 20, 2025
- **Data Reconciliation:** 100% match rate (JSON → HTML)
- **Formula Verification:** 8/8 calculations verified correct
- **Security:** rel="noopener noreferrer" added to all external links
- **Accessibility:** ARIA labels added to theme toggles
- **Automation Logs:** `logs/automation_run.log` (append-only)

---

## 🎓 Banking-Specific Formulas

All calculations verified and audited:

1. **TBVPS:** TCE / Shares Outstanding = $2,507.7M / 69.343M = **$36.16** ✅
2. **ROTE:** Net Income / Avg TCE × 100 = $294.7M / $2,465.1M × 100 = **11.95%** ✅
3. **Deposit Beta:** (Δ Deposit Cost) / (Δ Fed Funds) = 3.02% / 5.00% = **60.4%** ✅
4. **NCO Rate:** (NCO / Avg Loans) × 10,000 = (35.3M / 19,449M) × 10,000 = **18.1 bps** ✅
5. **P/TBV Mapping (Gordon Growth):** (ROTE - g) / (COE - g) = (10.21 - 2.5) / (9.587 - 2.5) = **1.087x** ✅
6. **Target Price:** P/TBV × TBVPS = 1.087 × $36.16 = **$39.32** ✅

---

## 🏆 Milestones

| Date | Achievement |
|------|-------------|
| Oct 20, 2025 | ✅ **Social Sentiment Module** - Reddit analysis + brand confusion risk (ESG/Social) |
| Oct 20, 2025 | ✅ **Human Collection Framework** - Excel template + student workflow for complex DEF14A fields |
| Oct 20, 2025 | ✅ **DEF14A Phase 4** - Audit fees + non-audit % independence analysis (8 facts × 7 banks) |
| Oct 20, 2025 | ✅ **DEF14A Phase 3** - Say-on-pay % + board independence % extracted |
| Oct 20, 2025 | ✅ **DEF14A Phase 2** - CEO pay ratio inequality metrics |
| Oct 20, 2025 | ✅ **DEF14A Governance Pipeline** - 7/8 banks extracted (board, CEO, auditor) |
| Oct 20, 2025 | ✅ **DEF14A Schema** - Canonical governance factbase structure (schemas/def14a.schema.json) |
| Oct 20, 2025 | ✅ **CATY_01 Visual Polish** - 2 charts + enhanced typography + strategic narrative |
| Oct 20, 2025 | ✅ **CFA IRC Rubric Organization** - 17 modules mapped to official scoring categories |
| Oct 20, 2025 | ✅ **README Architecture Docs** - Backend-ready production documentation |
| Oct 20, 2025 | ✅ **17/17 Modules Complete** - 100% CFA IRC automation |
| Oct 19, 2025 | ✅ **Peer API Integration** - 9-bank auto-fetch from SEC EDGAR |
| Oct 19, 2025 | ✅ **Board-Ready Polish** - All inconsistencies fixed |
| Oct 18, 2025 | ✅ **TIER 1 Complete** - CATY_02, 03, 07 fully automated |
| Oct 18, 2025 | ✅ **TIER 2 Complete** - All valuation methodologies automated |

---

## 🚀 GitHub Pages Deployment

**Auto-Deployment:** Every push to `origin-live/main` triggers GitHub Pages rebuild (1-2 minutes)

```bash
# Local development
cd /Users/nirvanchitnis/Desktop/CATY_Clean

# Make changes, run pipeline
python3 scripts/build_site.py
python3 analysis/reconciliation_guard.py
python3 analysis/disconfirmer_monitor.py

# Commit and push
git add -A
git commit -m "Descriptive message"
git push origin-live q3-prep-oct19:main

# Live in 1-2 minutes at:
# https://nirvanchitnis-cmyk.github.io/caty-equity-research-live/
```

---

## 📞 Contact

**Analyst:** Nirvan Chitnis
**Coverage:** Regional Banks / Asian-American Banking
=======

**One-command refresh**
```bash
python3 scripts/update_all_data.py
```

**Validation stack (must all return exit code 0 before pushing)**
```bash
python3 scripts/build_site.py
python3 analysis/reconciliation_guard.py
python3 analysis/disconfirmer_monitor.py
python3 analysis/publication_gate.py
```

GitHub Actions reruns the same checks on every commit. No pushes to `main` if any guard fails.

---

### 4. Module Coverage (17 / 17 automated)

| Module | Focus | Hard-coded values | Sources |
|--------|-------|-------------------|---------|
| CATY_01 | Company Profile | 0 | SEC XBRL |
| CATY_02 | Income Statement | 0 | SEC XBRL |
| CATY_03 | Balance Sheet | 0 | SEC XBRL |
| CATY_04 | Cash Flow | 0 | SEC XBRL |
| CATY_05 | NIM & Deposit Betas | 0 (history auto-loaded) | SEC XBRL + FDIC |
| CATY_06 | Deposits & Funding | 0 | FDIC |
| CATY_07 | Credit Quality | 0 | FDIC + SEC |
| CATY_08 | CRE Exposure | 0 | SEC |
| CATY_09 | Capital & Liquidity | 0 | SEC |
| CATY_10 | Capital Actions | 0 | SEC |
| CATY_11 | Peer Analysis | 0 | SEC + market data |
| CATY_12 | Valuation Model | 0 | Calculated |
| CATY_13 | Residual Income | 0 | Calculated |
| CATY_14 | Monte Carlo | 0 | Calculated |
| CATY_15 | ESG Materiality | 0 | SEC + curated evidence |
| CATY_16 | COE Triangulation | 0 | Market data |
| CATY_17 | ESG KPI Dashboard | 0 | Governance/Evidence pack |
>>>>>>> 773d1ec7

**README Generated:** October 20, 2025 13:15 UTC
**README Last Updated:** October 20, 2025 19:15 UTC

---

## 📜 License

© 2025 Nirvan Chitnis. All rights reserved.

This research report is for informational purposes only and does not constitute investment advice. All data sourced from public SEC filings and FDIC APIs.

---

<<<<<<< HEAD
**Institutional-grade equity research powered by SEC EDGAR + FDIC API automation pipeline.**
=======
### 5. Pending Deliverables & Deadlines

| Deliverable | Owner | Deadline | Notes |
|-------------|-------|----------|-------|
| Sensitivity table (ΔNIM / ΔEPS / Δ Fair Value) | Valuation | **T+24 h** post 10‑Q | Use refreshed regression slope, updated COE, and credit-cost scenarios |
| NIM bridge integration | Asset/Liability | **T+48 h** post 10‑Q | Drive the Q2→Q3→Normalized bridge off `deposit_beta_history.json` with charted yield/cost/mix effects |
| Evidence pack expansion | Data | Before gate clears | Stage primary docs for OPBK, BANC, COLB, WAFD, PPBI under `evidence/raw/` and reference them in modules |
| Peer regression narrative | Valuation | Complete | Module 11 now details slope interpretation, Cook's D, and peer inclusion rationale |
| Gate clearance & rating reinstatement | Lead analyst | **T+24 h** once inputs final | No placeholders once deposit betas, peer regression, and COE are refreshed |

---

### 6. Key Scripts

* `scripts/extract_deposit_betas_q10.py` – Pull product-level averages from inline XBRL (secures ≥3-quarter history). Example:
  ```bash
  python3 scripts/extract_deposit_betas_q10.py --quarters 2025Q2 2025Q1 2024Q3
  ```
* `scripts/fetch_peer_banks.py` – CompanyFacts ingestion for CATY + peers (OPBK added, HOPE retained for medians only).
* `scripts/generate_peer_snapshot.py` – Builds the audit CSV consumed by Module 11 and evidence tables.
* `scripts/build_site.py` – Regenerates HTML autogen sections; run after any data change.

All scripts honor SEC rate limits (custom User-Agent + 0.4 s throttle). No secrets or credentials required.

---

### 7. Evidence & Provenance Expectations

* Primary filings live under `evidence/raw/` (to be expanded with OPBK/BANC CRE disclosures before the gate flips).
* Workpapers and reconciliations live in `evidence/workpapers/`.
* Every figure in the dashboard points to a JSON key with accession, XBRL tag, and timestamp metadata.
* DEF14A governance pipeline (7/8 peers) verified with SHA256 manifests (`analysis/derek_def14a_verifier.py`).

Upcoming evidence targets:
- OPBK 10‑Q CRE segmentation & criticized loans schedule
- BANC allowance roll-forward and criticized loan breakout
- Updated transcripts for the expanded peer cohort once earnings calls post

---

### 8. Push / Deployment Checklist

1. `python3 scripts/update_all_data.py`
2. Inspect diffs (`git diff`, `git status`)
3. `python3 analysis/publication_gate.py`
4. `python3 analysis/reconciliation_guard.py`
5. `python3 analysis/disconfirmer_monitor.py`
6. `git add …` / `git commit` (pre-commit reruns guards)
7. `git push origin main`

GitHub Pages deploys within ~60 seconds of the push.

---

### 9. Ops Notes

* SEC User-Agent: `CATY Research Team (research@analysis.com)`
* Market data fall-back: stooq.com daily CSV (latest close 21 Oct 2025)
* Coordination docs: `BOARD_RESUBMIT_PLAN.md`, `AUTOMATION_COMPLETION_PLAN.md`, `CFA_Q3_2025_READINESS_CHECKLIST.md`
* SLA reiteration: Sensitivities T+24 h, NIM bridge integration T+48 h, evidence pack populated before gate clears, rating reinstated within 24 h once inputs finalize. Zero tolerance for slippage.

The repo is ready to execute the post‑filing sprint: scripts are updated, guardrails enforced, and commitments locked. Stay disciplined once the 10‑Q hits.
>>>>>>> 773d1ec7
<|MERGE_RESOLUTION|>--- conflicted
+++ resolved
@@ -1,191 +1,3 @@
-<<<<<<< HEAD
-# CATY Equity Research Dashboard - CFA IRC-Level Automation Project
-
-⚠️ **ACTIVE MAINTENANCE - OCTOBER 20, 2025** ⚠️
-
-**PROJECT NUKE IN PROGRESS:** Converting index.html from hardcoded sections to 100% template-driven architecture. Site may show inconsistent data during this maintenance window (ETA: 3 hours). Live price integration complete ($47.00 Oct 20), now fixing all downstream instances.
-
-**CFA IRC Team:** Expect temporary outages. Core data pipelines (DEF14A, governance, peer analysis) remain operational.
-
----
-
-**Fully automated, audit-grade equity research dashboard for Cathay General Bancorp (NASDAQ: CATY)** that meets CFA Institute Research Challenge (IRC) standards. Every numeric claim traces to primary source APIs with full provenance metadata (source, XBRL tag, accession, timestamp). Zero manual drift permitted.
-
-[![Live Site](https://img.shields.io/badge/Live%20Site-MAINTENANCE-yellow)](https://nirvanchitnis-cmyk.github.io/caty-equity-research-live/)
-[![Automation](https://img.shields.io/badge/Status-Fixing%20Stale%20Data-red)](#automation-status)
-[![Modules](https://img.shields.io/badge/Modules-17%2F17%20Complete-blue)](#module-status)
-
-**Repository:** https://github.com/nirvanchitnis-cmyk/caty-equity-research-live
-**Live Site:** https://nirvanchitnis-cmyk.github.io/caty-equity-research-live/
-**Local Path:** `/Users/nirvanchitnis/Desktop/CATY_Clean`
-
----
-
-## 🎯 Current Investment Thesis
-
-### **HOLD Rating** - Expected Price: **$52.03 (+13.4%)**
-
-**Current Price:** $45.89 (October 18, 2025)
-**Wilson 95% Probability-Weighted:** 60.9% × $56.50 + 39.1% × $39.32 = **$52.03**
-
-#### Valuation Framework Reconciliation:
-| Method | Weight | Target | vs Spot | Methodology |
-|--------|--------|--------|---------|-------------|
-| **Wilson 95%** | — | **$52.03** | **+13.4%** | 60.9% Regression / 39.1% Normalized |
-| **IRC Blended** | — | **$51.51** | **+12.2%** | 60% RIM / 10% Gordon / 30% Relative |
-| **RIM (Residual Income)** | 60% | $50.08 | +9.1% | 3-stage with through-cycle NCO |
-| **Gordon Growth (Normalized)** | 10% | $39.32 | -14.3% | COE 9.587%, g 2.5%, ROTE 10.21% |
-| **Regression (Current Earnings)** | 30% | $56.50 | +23.1% | P/TBV = 0.0799 × ROTE + 0.6049 |
-| **Monte Carlo Median** | — | $48.92 | +6.6% | 10,000-path simulation |
-
-**Rating:** HOLD (+13.4% return within -10% to +15% threshold)
-
-#### Key Investment Drivers:
-1. **Through-Cycle NCO Normalization (42.8 bps)** - 17-year FDIC history (2008-2024) reduces normalized ROTE to 10.21%
-2. **Elevated CRE Concentration (52.4%)** - Above peer median ~41%, office exposure tail risk
-3. **NIM Compression Risk** - IB-Only Beta 60.4%, 100 bps Fed cuts → ~50 bps NIM impact
-4. **Premium Valuation vs. Fundamentals** - P/TBV 1.269x vs normalized 1.087x
-
----
-
-## 🏗️ Core Architecture
-
-### Data Flow Pipeline
-
-```
-[SEC EDGAR XBRL API] ────┐
-[FDIC Call Reports API] ─┼──→ [Python Ingestion] ──→ [JSON with Provenance] ──→ [build_site.py] ──→ [HTML Dashboard]
-[Fed FR Y-9C] ───────────┘
-```
-
-### One-Command Refresh
-
-```bash
-python3 scripts/update_all_data.py
-```
-
-**Result:** Fetches SEC/FDIC data → Populates JSON → Rebuilds HTML → Validates → Logs audit trail (~6 seconds total)
-
-### Key Scripts
-
-| Script | Purpose | Input | Output |
-|--------|---------|-------|--------|
-| `scripts/fetch_sec_edgar.py` | XBRL parser with quarterly context filtering (80-100 day periods) | SEC EDGAR CIK 0000861842 | `data/caty##_*.json` |
-| `scripts/fetch_fdic_data.py` | FDIC BankFind API integration | CERT 23417 (Cathay Bank) | `data/fdic_*.json` |
-| `scripts/merge_data_sources.py` | Reconciliation engine, conflict detection (>1% threshold) | Multiple JSON sources | Merged JSON + warnings |
-| `scripts/update_all_data.py` | Master orchestrator | — | Updates all data + rebuilds site |
-| `scripts/build_site.py` | Template rendering engine | JSON files → HTML autogen sections | index.html + CATY_##_*.html |
-| `scripts/sec_def14a_deterministic.py` | SEC EDGAR DEF14A fetcher (proxy statements) | 9 bank tickers | DEF14A HTML + manifest + provenance |
-| `scripts/parse_def14a_minimal.py` | DEF14A governance fact extractor | DEF14A HTML files | `data/proxy/*_extracted.json` |
-| `scripts/derek_def14a_verifier.py` | DEF14A audit verification (7-point checklist) | Run directory | Exit code 0/2 |
-
-### Validation Stack
-
-```bash
-# Step 1: Regenerate dynamic HTML sections from JSON
-python3 scripts/build_site.py
-
-# Step 2: Validate published vs calculated targets (±$0.50 tolerance)
-python3 analysis/reconciliation_guard.py
-
-# Step 3: Check driver thresholds (NCO, deposit beta, Cook's D, probabilities, ESG COE)
-python3 analysis/disconfirmer_monitor.py
-
-# All must return exit code 0 before pushing to origin-live/main
-```
-
-**Pre-Commit Enforcement:** CI workflow blocks deployment if any validation fails.
-
----
-
-## 📊 Automation Status
-
-### 🎉 **17/17 Modules Complete (100% Automated)**
-
-| Module | Title | Status | Hardcoded Numbers | API Sources |
-|--------|-------|--------|-------------------|-------------|
-| CATY_01 | Company Profile | ✅ COMPLETE | 0/42 | SEC EDGAR |
-| CATY_02 | Income Statement | ✅ COMPLETE | 0/42 | SEC EDGAR XBRL |
-| CATY_03 | Balance Sheet | ✅ COMPLETE | 0/77 | SEC EDGAR XBRL |
-| CATY_04 | Cash Flow Statement | ✅ COMPLETE | 0/28 | SEC EDGAR XBRL |
-| CATY_05 | NIM Decomposition | ✅ COMPLETE | 0/105 | SEC EDGAR + FDIC |
-| CATY_06 | Deposits & Funding | ✅ COMPLETE | 0/31 | FDIC |
-| CATY_07 | Credit Quality | ✅ COMPLETE | 0/74 | FDIC + XBRL |
-| CATY_08 | CRE Exposure | ✅ COMPLETE | 0/58 | SEC EDGAR |
-| CATY_09 | Capital & Liquidity | ✅ COMPLETE | 0/45 | SEC EDGAR |
-| CATY_10 | Capital Actions | ✅ COMPLETE | 0/36 | SEC EDGAR |
-| CATY_11 | Peer Analysis | ✅ COMPLETE | 0/120 | 9-Bank SEC API |
-| CATY_12 | Valuation Model | ✅ COMPLETE | 0/87 | Calculated |
-| CATY_13 | Residual Income Model | ✅ COMPLETE | 0/64 | Calculated |
-| CATY_14 | Monte Carlo Simulation | ✅ COMPLETE | 0/231 | Calculated |
-| CATY_15 | ESG Materiality | ✅ COMPLETE | 0/18 | Manual + Calculated |
-| CATY_16 | COE Triangulation | ✅ COMPLETE | 0/52 | Calculated |
-| CATY_17 | ESG KPI Dashboard | ✅ COMPLETE | 0/15 | Manual |
-
-**Total:** 1,085 previously hardcoded numbers → **0 hardcoded** (100% elimination)
-
-### Peer Bank API Integration (9 Banks)
-
-| Ticker | Bank Name | SEC CIK | Status |
-|--------|-----------|---------|--------|
-| CATY | Cathay General Bancorp | 0000861842 | ✅ Primary |
-| EWBC | East West Bancorp | 0000761940 | ✅ Automated |
-| CVBF | CVB Financial Corp | 0000838723 | ✅ Automated |
-| HAFC | Hanmi Financial Corp | 0001047093 | ✅ Automated |
-| COLB | Columbia Banking System | 0000885275 | ✅ Automated |
-| WAFD | WaFd Bank | 0000933136 | ✅ Automated |
-| PPBI | Pacific Premier Bancorp | 0001031843 | ✅ Automated |
-| BANC | Banc of California | 0001169770 | ✅ Automated |
-| HOPE | Hope Bancorp | 0001584509 | ⚠️ Excluded (negative ROTE) |
-
----
-
-## 📋 DEF14A Governance Pipeline (NEW - Oct 20, 2025)
-
-**Objective:** Extract governance facts from proxy statements for CATY + peers to populate ESG/governance modules.
-
-### Download Pipeline
-
-```bash
-python3 scripts/sec_def14a_deterministic.py \
-  --tickers "CATY EWBC CVBF HAFC COLB WAFD BANC HOPE" \
-  --user-agent "YourName/email@example.com" \
-  --throttle 1.8
-```
-
-**Output:** DEF14A HTML files + manifest with SHA256 provenance
-
-### Extraction Pipeline
-
-```bash
-python3 scripts/parse_def14a_minimal.py \
-  --ticker CATY \
-  --html evidence/raw/def14a/runs/.../DEF14A_CATY_*.html \
-  --manifest evidence/raw/def14a/runs/.../manifest_def14a.json \
-  --output data/proxy/CATY_2025_DEF14A_extracted.json
-```
-
-**Extracted Facts (7/8 banks, 87.5% success):**
-
-| Bank | Board Size | CEO | Auditor | Pay Ratio |
-|------|------------|-----|---------|-----------|
-| CATY | 14 | Chang M. Liu | KPMG LLP | 56:1 |
-| EWBC | 10 | Dominic Ng | KPMG LLP | 88:1 |
-| CVBF | 8 | David A. Brager | KPMG LLP | 33:1 |
-| HAFC | 11 | Bonita I. Lee | Crowe LLP | 29:1 |
-| COLB | 11 | Clint E. Stein | Deloitte | 82:1 |
-| BANC | 12 | Jared Wolff | KPMG LLP | 132:1 |
-| HOPE | 12 | Kevin S. Kim | Crowe LLP | 45:1 |
-
-**Schema:** `schemas/def14a.schema.json` (comprehensive governance structure)
-**Confidence:** Board 90%, CEO 95%, Auditor 90%, Pay Ratio 85%
-
-**Derek Audit:** ✅ 7/7 checks passed (User-Agent, throttle policy, SHA256 verification)
-
----
-
-## 📁 File Structure
-=======
 # CATY — Equity Research Live
 
 <!-- CANONICAL-REMINDER:BEGIN -->
@@ -219,7 +31,6 @@
 [AS1301]: https://pcaobus.org/oversight/standards/auditing-standards/details/AS1301
 [SOX404]: https://www.sec.gov/info/smallbus/404guide.pdf
 <!-- CANONICAL-REMINDER:END -->
->>>>>>> 773d1ec7
 
 ---
 
@@ -230,6 +41,9 @@
 Live dashboard: https://nirvanchitnis-cmyk.github.io/caty-equity-research-live/
 Repository: https://github.com/nirvanchitnis-cmyk/caty-equity-research-live
 Local root: `/Users/nirvanchitnis/caty-equity-research-live`
+
+**README Generated:** October 20, 2025 13:15 UTC
+**README Last Updated:** October 20, 2025 19:15 UTC
 
 ---
 
@@ -269,402 +83,6 @@
 data/*.json ──> scripts/build_site.py ──> HTML modules + index.html
                                       └─> CI guardrails (reconciliation, disconfirmer, publication gate)
 ```
-<<<<<<< HEAD
-/Users/nirvanchitnis/Desktop/CATY_Clean/
-│
-├── index.html                          # Main dashboard (autogenerated sections)
-├── CATY_01_company_profile.html        # Module 01
-├── CATY_02_income_statement.html       # Module 02
-├── CATY_03_balance_sheet.html          # Module 03
-├── CATY_04_cash_flow.html              # Module 04
-├── CATY_05_nim_decomposition.html      # Module 05
-├── CATY_06_deposits_funding.html       # Module 06
-├── CATY_07_loans_credit_quality.html   # Module 07
-├── CATY_08_cre_exposure.html           # Module 08
-├── CATY_09_capital_liquidity.html      # Module 09
-├── CATY_10_capital_actions.html        # Module 10
-├── CATY_11_peers_normalized.html       # Module 11
-├── CATY_12_valuation_model.html        # Module 12
-├── CATY_13_residual_income.html        # Module 13
-├── CATY_14_monte_carlo.html            # Module 14
-├── CATY_15_esg_materiality.html        # Module 15
-├── CATY_16_coe_triangulation.html      # Module 16
-├── CATY_17_esg_kpi.html                # Module 17
-│
-├── scripts/
-│   ├── update_all_data.py              # Master orchestrator (one-command refresh)
-│   ├── fetch_sec_edgar.py              # SEC EDGAR XBRL parser (CIK 0000861842)
-│   ├── fetch_fdic_data.py              # FDIC BankFind API (CERT 23417)
-│   ├── merge_data_sources.py           # Reconciliation engine
-│   ├── build_site.py                   # Template rendering (JSON → HTML)
-│   ├── generate_nco_history.py         # FDIC CSV → JSON for charts
-│   ├── validate_print_pdf.py           # Headless Chrome PDF validation
-│   ├── charts.js                       # Chart.js wrappers (theme-aware)
-│   ├── theme-toggle.js                 # Dark mode + ARIA states
-│   ├── sec_def14a_deterministic.py     # DEF14A fetcher (proxy statements)
-│   ├── parse_def14a_minimal.py         # DEF14A governance extractor
-│   ├── derek_def14a_verifier.py        # DEF14A audit verification
-│   └── tests/
-│       ├── test_build_site_snapshots.py
-│       └── snapshots/                  # 8 golden HTML fragments
-│
-├── schemas/
-│   └── def14a.schema.json              # DEF14A governance fact schema (JSON Schema Draft 2020-12)
-│
-├── data/
-│   ├── proxy/
-│   │   ├── CATY_2025_DEF14A.json       # Sample schema instance
-│   │   ├── CATY_2025_DEF14A.ndjson     # Fact stream format
-│   │   └── *_extracted.json            # Parsed governance facts (7 banks)
-│   ├── market_data_current.json        # ⭐ SINGLE SOURCE OF TRUTH (spot price, targets)
-│   ├── driver_inputs.json              # Disconfirmer thresholds (NCO, beta, Cook's D)
-│   ├── executive_metrics.json          # Dashboard hero metrics
-│   ├── module_metadata.json            # CATY_01-17 status badges
-│   ├── valuation_methods.json          # Methodology metadata
-│   ├── evidence_sources.json           # SHA256 hashes, SEC accessions
-│   ├── fdic_nco_history.json           # 70 quarters NCO data (chart input)
-│   ├── caty01_company_profile.json     # Module 01 data
-│   ├── caty02_income_statement.json    # Module 02 data
-│   ├── caty03_balance_sheet.json       # Module 03 data
-│   ├── caty04_cash_flow.json           # Module 04 data
-│   ├── caty05_calculated_tables.json   # Module 05 data
-│   ├── caty06_deposits_funding.json    # Module 06 data
-│   ├── caty07_credit_quality.json      # Module 07 data
-│   ├── caty08_cre_exposure.json        # Module 08 data
-│   ├── caty09_capital_liquidity.json   # Module 09 data
-│   ├── caty10_capital_actions.json     # Module 10 data
-│   ├── caty11_peers_normalized.json    # Module 11 data (9-bank peer data)
-│   ├── caty12_calculated_tables.json   # Module 12 data
-│   ├── caty13_residual_income.json     # Module 13 data
-│   ├── caty14_monte_carlo.json         # Module 14 data
-│   ├── caty15_esg_materiality.json     # Module 15 data
-│   ├── caty16_coe_triangulation.json   # Module 16 data
-│   ├── caty17_esg_kpi.json             # Module 17 data
-│   └── data_quality_report.json        # Data quality metrics
-│
-├── analysis/
-│   ├── reconciliation_guard.py         # Pre-commit hook (±$0.50 tolerance)
-│   ├── disconfirmer_monitor.py         # Driver threshold validation (exit codes)
-│   ├── probability_weighted_valuation.py  # Wilson bounds calculator
-│   ├── valuation_bridge_final.py       # Regression + normalized paths
-│   ├── nco_probability_analysis.py     # Through-cycle NCO scenarios
-│   ├── ESG_MATERIALITY_MATRIX.md       # ESG quantification framework
-│   └── PRE_COMMIT_HOOK_GUIDE.md        # Outlier justification (COLB exception)
-│
-├── logs/
-│   └── automation_run.log              # Audit trail (append-only, UTC timestamps)
-│
-├── styles/
-│   └── caty-equity-research.css        # 1,710 lines, 70+ utility classes
-│
-├── evidence/
-│   ├── raw/
-│   │   ├── def14a/
-│   │   │   └── runs/                   # DEF14A proxy statements (8 banks)
-│   │   │       ├── manifest_def14a.json    # SHA256 provenance (committed)
-│   │   │       ├── extraction.log          # Audit trail (committed)
-│   │   │       └── DEF14A_*.html           # 18MB HTML files (gitignored)
-│   │   ├── CATY_2025Q2_10Q.pdf         # 8.4MB (excluded from git)
-│   │   ├── CATY_2024_10K.pdf           # 11MB (excluded from git)
-│   │   └── fdic_CATY_NTLNLSCOQR_timeseries.csv  # 70 quarters NCO
-│   └── *.md                            # Methodology documentation
-│
-├── test_output/
-│   ├── index.pdf                       # Headless Chrome PDF validation
-│   └── CATY_12_valuation_model.pdf
-│
-├── README.md                           # This file
-├── HANDOFF_NEXT_SESSION.md             # Session context (git-ignored)
-├── .gitignore
-└── .github/
-    └── workflows/
-        └── reconciliation-guard.yml    # CI: blocks deployment on validation failures
-```
-
-**Total:** 18 HTML files + ~50 infrastructure files
-
----
-
-## 🔧 Data Provenance System
-
-Every numeric claim includes:
-
-```json
-{
-  "nii_millions": {
-    "value": 181.221,
-    "source": "SEC EDGAR 10-Q",
-    "xbrl_tag": "us-gaap:InterestIncomeExpenseNet",
-    "accession": "0001437749-25-025772",
-    "fetch_timestamp": "2025-10-20T02:28:55Z",
-    "period_end": "2025-06-30"
-  }
-}
-```
-
-**SHA256 Hashes:** All evidence files verified or marked `MISSING` (honest governance)
-
----
-
-## 🚀 Automated Workflow
-
-### Full Pipeline Refresh (Agent-Executable)
-
-```bash
-# Single command: Fetch all data, rebuild site, validate
-python3 scripts/update_all_data.py
-
-# Individual steps (if needed):
-python3 scripts/fetch_sec_edgar.py      # SEC EDGAR XBRL data
-python3 scripts/fetch_fdic_data.py      # FDIC Call Report data
-python3 scripts/build_site.py           # Regenerate HTML from JSON
-python3 analysis/reconciliation_guard.py  # Validate targets
-python3 analysis/disconfirmer_monitor.py  # Check driver thresholds
-
-# Commit and deploy
-git add -A
-git commit -m "Automated update: $(date)"
-git push origin-live q3-prep-oct19:main
-```
-
-**All agents (Claude, Codex, future LLMs) can run this end-to-end. No manual intervention required.**
-
-### Post-Earnings Workflow (After Q3 on Oct 21)
-
-```bash
-# 1. Wait for FDIC Q3 data (~late November)
-
-# 2. Append to evidence/raw/fdic_CATY_NTLNLSCOQR_timeseries.csv
-python3 scripts/generate_nco_history.py  # Regenerate chart data
-
-# 3. Rerun probability analysis
-python3 analysis/nco_probability_analysis.py
-python3 analysis/probability_weighted_valuation.py
-
-# 4. If Wilson bounds change, update driver_inputs.json
-
-# 5. Full pipeline
-python3 scripts/update_all_data.py
-
-# 6. Validate and push
-python3 analysis/reconciliation_guard.py
-python3 analysis/disconfirmer_monitor.py
-git add -A && git commit -m "Q3 data integrated" && git push origin-live q3-prep-oct19:main
-```
-
----
-
-## 🎨 Features
-
-- ✅ **100% Automated** - All 17 modules wired to JSON (zero hardcoded numbers)
-- ✅ **Dark/Light Mode** - localStorage persistence, theme-aware Chart.js
-- ✅ **Interactive Charts** - Valuation comparison, NCO trend (70Q), peer scatter plot
-- ✅ **Provenance Metadata** - SEC accessions, XBRL tags, fetch timestamps
-- ✅ **Snapshot Tests** - Guards against manual HTML edits bypassing automation
-- ✅ **Headless PDF Validation** - No GUI dependencies
-- ✅ **Exit Code Enforcement** - CI blocks bad commits
-- ✅ **Audit Trail** - `logs/automation_run.log` with UTC timestamps
-- ✅ **9-Bank Peer API** - Automated SEC EDGAR fetch (EWBC, CVBF, HAFC, COLB, WAFD, PPBI, BANC, HOPE)
-- ✅ **Responsive Design** - Mobile/tablet/desktop + print-ready CSS
-
----
-
-## 📊 Key Metrics (as of Oct 18, 2025)
-
-| Category | Metric | Value | Source |
-|----------|--------|-------|--------|
-| **Valuation** | Current Price | $45.89 | Market |
-| | Wilson Expected | $52.03 (+13.4%) | 60.9% × $56.50 + 39.1% × $39.32 |
-| | IRC Blended | $51.51 (+12.2%) | 60% RIM + 10% Gordon + 30% Relative |
-| | Monte Carlo Median | $48.92 (+6.6%) | 10,000-path simulation |
-| | P/TBV (Current) | 1.269x | Q2'25 10-Q |
-| | P/TBV (Normalized) | 1.087x | Gordon Growth with 42.8 bps NCO |
-| **Profitability** | ROTE (LTM) | 11.95% | Q2'25 10-Q |
-| | Normalized ROTE | 10.21% | Through-cycle NCO 42.8 bps |
-| | NIM | 3.27% | Q2'25 |
-| | Efficiency Ratio | 46.9% | Q2'25 |
-| **Credit** | NCO Rate (LTM) | 18.1 bps | Q2'25 10-Q |
-| | Through-Cycle NCO | 42.8 bps | FDIC 2008-2024 (17 years) |
-| | ACL / Loans | 0.88% | Q2'25 |
-| | NPA / Assets | 0.30% | Q2'25 |
-| **Deposits** | NIB % | 16.9% | Q2'25 |
-| | IB-Only Beta | 60.4% | Q1'22 → Q2'25 |
-| | All-In Beta | 50.7% | Q1'22 → Q2'25 |
-| | Brokered % | 5.62% | FDIC (MODERATE) |
-| **Risk** | CRE % of Loans | 52.4% | ELEVATED |
-| | CET1 Ratio | 13.35% | Q2'25 |
-| | TBVPS | $36.16 | Q2'25 |
-
----
-
-## 🧪 Regression Analysis
-
-**P/TBV vs ROTE (Positive ROTE Cohort, n=7):**
-
-| Statistic | Value |
-|-----------|-------|
-| **Slope** | 0.0799 (each +1% ROTE → +0.080x P/TBV) |
-| **Intercept** | 0.6049 |
-| **R²** | 0.665 (Adjusted R² 0.616) |
-| **p-value** | 0.0135 (significant at 5% level) |
-| **Peers** | EWBC, CVBF, HAFC, COLB, WAFD, PPBI, BANC |
-| **Exclusions** | HOPE (negative ROTE), PFBC (incomplete XBRL), median rows |
-
-**Risk Controls:**
-- Cook's Distance monitoring (COLB = 4.03, documented exception in `driver_inputs.json`)
-- Jackknife analysis for regression stability
-- Outlier injection tests documented in `evidence/PEER_REGRESSION_METHODOLOGY.md`
-
----
-
-## 🧭 Technical Details
-
-### XBRL Context Bug (SOLVED)
-
-**Problem:** SEC EDGAR XBRL files contain multiple contexts (quarterly/YTD/annual)
-**Solution:** Filter for 80-100 day duration periods (quarterly) in `extract_fact()`
-**Before:** NII $333.9M (YTD 6-month) ❌
-**After:** NII $181.22M (Q2 quarterly) ✅
-
-### Template System
-
-- **Config:** `data/module_sections.json` defines all autogen sections
-- **Markers:** `<!-- BEGIN AUTOGEN: marker-name -->` ... `<!-- END AUTOGEN: marker-name -->`
-- **Engine:** `scripts/build_site.py` renders placeholders from JSON context
-- **Sources:** market, valuation, executive, caty##_tables, module metadata
-
-### Disconfirmer Monitoring (Exit Code Logic)
-
-| Exit Code | Meaning | Action |
-|-----------|---------|--------|
-| **0** | All drivers within tolerance | ✅ Safe to commit |
-| **1** | Threshold breached | ⚠️ Alert/block deployment |
-
-**Monitored Drivers:**
-1. **NCO:** 45.8 bps threshold (42.8 + 3.0 CRE premium)
-2. **Deposit Beta:** 0.45 (3-month rolling)
-3. **Cook's D:** 1.0 (COLB = 4.03 documented exception)
-4. **Probability Divergence:** 40 ppts (Wilson vs market-implied)
-5. **ESG COE Premium:** +25 bps governance adjustment
-
----
-
-## 🔒 Brand Compliance
-
-| Asset | Value | Usage |
-|-------|-------|-------|
-| **Cathay Red** | `#C41E3A` | Primary brand color |
-| **Cathay Gold** | `#D4AF37` | Accent color |
-| **Off-Black** | `#1C1C1C` | NOT #000000 |
-| **Off-White** | `#F8F8F6` | NOT #FFFFFF |
-| **Gradients** | ❌ Prohibited | (except Executive Dashboard) |
-
----
-
-## 🌱 ESG Integration
-
-| Document | Purpose |
-|----------|---------|
-| `analysis/ESG_MATERIALITY_MATRIX.md` | Quantifies E/S/G pillars → valuation levers |
-| `evidence/CLIMATE_RISK_CRE_PORTFOLIO.md` | 2°C transition scenario (-0.7% NAV) |
-| `evidence/SOCIAL_IMPACT_COMMUNITY_BANKING_MOAT.md` | +$1.15-1.50/share franchise value |
-| `evidence/COE_TRIANGULATION.md` | +30 bps COE governance adjustment |
-
----
-
-## 🚨 Critical Warnings
-
-### ⚠️ DO NOT:
-- Hardcode spot prices, timestamps, or target values
-- Create manual HTML sections (use `build_site.py`)
-- Add placeholders ("TBD", "TODO") without approval
-- Skip validation pipeline before committing
-- Build décor that looks automated but isn't
-
-### ✅ ALWAYS:
-- Run full automation pipeline before committing
-- Check exit codes (must all be 0)
-- Update JSON files, not HTML directly
-- Commit with descriptive messages showing automation changes
-- Test headlessly (no GUI dependencies)
-
----
-
-## 📝 Audit Trail
-
-- **Code Audit:** Comprehensive review completed October 20, 2025
-- **Data Reconciliation:** 100% match rate (JSON → HTML)
-- **Formula Verification:** 8/8 calculations verified correct
-- **Security:** rel="noopener noreferrer" added to all external links
-- **Accessibility:** ARIA labels added to theme toggles
-- **Automation Logs:** `logs/automation_run.log` (append-only)
-
----
-
-## 🎓 Banking-Specific Formulas
-
-All calculations verified and audited:
-
-1. **TBVPS:** TCE / Shares Outstanding = $2,507.7M / 69.343M = **$36.16** ✅
-2. **ROTE:** Net Income / Avg TCE × 100 = $294.7M / $2,465.1M × 100 = **11.95%** ✅
-3. **Deposit Beta:** (Δ Deposit Cost) / (Δ Fed Funds) = 3.02% / 5.00% = **60.4%** ✅
-4. **NCO Rate:** (NCO / Avg Loans) × 10,000 = (35.3M / 19,449M) × 10,000 = **18.1 bps** ✅
-5. **P/TBV Mapping (Gordon Growth):** (ROTE - g) / (COE - g) = (10.21 - 2.5) / (9.587 - 2.5) = **1.087x** ✅
-6. **Target Price:** P/TBV × TBVPS = 1.087 × $36.16 = **$39.32** ✅
-
----
-
-## 🏆 Milestones
-
-| Date | Achievement |
-|------|-------------|
-| Oct 20, 2025 | ✅ **Social Sentiment Module** - Reddit analysis + brand confusion risk (ESG/Social) |
-| Oct 20, 2025 | ✅ **Human Collection Framework** - Excel template + student workflow for complex DEF14A fields |
-| Oct 20, 2025 | ✅ **DEF14A Phase 4** - Audit fees + non-audit % independence analysis (8 facts × 7 banks) |
-| Oct 20, 2025 | ✅ **DEF14A Phase 3** - Say-on-pay % + board independence % extracted |
-| Oct 20, 2025 | ✅ **DEF14A Phase 2** - CEO pay ratio inequality metrics |
-| Oct 20, 2025 | ✅ **DEF14A Governance Pipeline** - 7/8 banks extracted (board, CEO, auditor) |
-| Oct 20, 2025 | ✅ **DEF14A Schema** - Canonical governance factbase structure (schemas/def14a.schema.json) |
-| Oct 20, 2025 | ✅ **CATY_01 Visual Polish** - 2 charts + enhanced typography + strategic narrative |
-| Oct 20, 2025 | ✅ **CFA IRC Rubric Organization** - 17 modules mapped to official scoring categories |
-| Oct 20, 2025 | ✅ **README Architecture Docs** - Backend-ready production documentation |
-| Oct 20, 2025 | ✅ **17/17 Modules Complete** - 100% CFA IRC automation |
-| Oct 19, 2025 | ✅ **Peer API Integration** - 9-bank auto-fetch from SEC EDGAR |
-| Oct 19, 2025 | ✅ **Board-Ready Polish** - All inconsistencies fixed |
-| Oct 18, 2025 | ✅ **TIER 1 Complete** - CATY_02, 03, 07 fully automated |
-| Oct 18, 2025 | ✅ **TIER 2 Complete** - All valuation methodologies automated |
-
----
-
-## 🚀 GitHub Pages Deployment
-
-**Auto-Deployment:** Every push to `origin-live/main` triggers GitHub Pages rebuild (1-2 minutes)
-
-```bash
-# Local development
-cd /Users/nirvanchitnis/Desktop/CATY_Clean
-
-# Make changes, run pipeline
-python3 scripts/build_site.py
-python3 analysis/reconciliation_guard.py
-python3 analysis/disconfirmer_monitor.py
-
-# Commit and push
-git add -A
-git commit -m "Descriptive message"
-git push origin-live q3-prep-oct19:main
-
-# Live in 1-2 minutes at:
-# https://nirvanchitnis-cmyk.github.io/caty-equity-research-live/
-```
-
----
-
-## 📞 Contact
-
-**Analyst:** Nirvan Chitnis
-**Coverage:** Regional Banks / Asian-American Banking
-=======
 
 **One-command refresh**
 ```bash
@@ -704,24 +122,9 @@
 | CATY_15 | ESG Materiality | 0 | SEC + curated evidence |
 | CATY_16 | COE Triangulation | 0 | Market data |
 | CATY_17 | ESG KPI Dashboard | 0 | Governance/Evidence pack |
->>>>>>> 773d1ec7
-
-**README Generated:** October 20, 2025 13:15 UTC
-**README Last Updated:** October 20, 2025 19:15 UTC
 
 ---
 
-## 📜 License
-
-© 2025 Nirvan Chitnis. All rights reserved.
-
-This research report is for informational purposes only and does not constitute investment advice. All data sourced from public SEC filings and FDIC APIs.
-
----
-
-<<<<<<< HEAD
-**Institutional-grade equity research powered by SEC EDGAR + FDIC API automation pipeline.**
-=======
 ### 5. Pending Deliverables & Deadlines
 
 | Deliverable | Owner | Deadline | Notes |
@@ -783,5 +186,4 @@
 * Coordination docs: `BOARD_RESUBMIT_PLAN.md`, `AUTOMATION_COMPLETION_PLAN.md`, `CFA_Q3_2025_READINESS_CHECKLIST.md`
 * SLA reiteration: Sensitivities T+24 h, NIM bridge integration T+48 h, evidence pack populated before gate clears, rating reinstated within 24 h once inputs finalize. Zero tolerance for slippage.
 
-The repo is ready to execute the post‑filing sprint: scripts are updated, guardrails enforced, and commitments locked. Stay disciplined once the 10‑Q hits.
->>>>>>> 773d1ec7
+The repo is ready to execute the post‑filing sprint: scripts are updated, guardrails enforced, and commitments locked. Stay disciplined once the 10‑Q hits.